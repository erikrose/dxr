#include "clang/AST/AST.h"
#include "clang/AST/ASTConsumer.h"
#include "clang/AST/RecursiveASTVisitor.h"
#include "clang/Basic/SourceManager.h"
#include "clang/Basic/Version.h"
#include "clang/Frontend/CompilerInstance.h"
#include "clang/Frontend/FrontendPluginRegistry.h"
#include "clang/Lex/Lexer.h"
#include "clang/Lex/Preprocessor.h"
#include "clang/Lex/PPCallbacks.h"
#include "llvm/ADT/SmallString.h"
#include "llvm/Support/raw_ostream.h"

#include <iostream>
#include <map>
#include <memory>
#include <sstream>
#include <stdio.h>
#include <stdlib.h>

// Needed for sha1 hacks
#include <fcntl.h>
#include <unistd.h>
#include "sha1.h"

#define CLANG_AT_LEAST(major, minor) \
  (CLANG_VERSION_MAJOR > (major) || \
   (CLANG_VERSION_MAJOR == (major) && CLANG_VERSION_MINOR >= (minor)))

using namespace clang;

namespace {

const std::string GENERATED("--GENERATED--/");

// Curse whoever didn't do this.
std::string &operator+=(std::string &str, unsigned int i) {
  static char buf[15] = { '\0' };
  char *ptr = &buf[13];
  do {
    *ptr-- = (i % 10) + '0';
    i = i/10;
  } while (i > 0);
  return str += (ptr + 1);
}

inline bool str_starts_with(const std::string &s, const std::string &prefix) {
  return s.compare(0, prefix.size(), prefix) == 0;
}

inline bool str_ends_with(const std::string &s, const std::string &suffix) {
  return s.size() >= suffix.size() &&
    s.compare(s.size() - suffix.size(), suffix.size(), suffix) == 0;
}

// BEWARE: use only as a temporary
const char *hash(std::string &str) {
  static unsigned char rawhash[20];
  static char hashstr[41];
  sha1::calc(str.c_str(), str.size(), rawhash);
  sha1::toHexString(rawhash, hashstr);
  return hashstr;
}

struct FileInfo {
  FileInfo(std::string &rname) : realname(rname) {
    interesting = rname.compare(0, srcdir.length(), srcdir) == 0;
    if (interesting) {
      // Remove the trailing `/' as well.
      realname.erase(0, srcdir.length() + 1);
    } else if (rname.compare(0, output.length(), output) == 0) {
      // We're in the output directory, so we are probably a generated header.
      // We use the escape character to indicate the objdir nature.
      // Note that output also has the `/' already placed.
      interesting = true;
      realname.replace(0, output.length(), GENERATED);
    }
  }
  std::string realname;
  std::ostringstream info;
  bool interesting;
  static std::string srcdir;  // the project source directory
  static std::string output;  // the project build directory
};
typedef std::shared_ptr<FileInfo> FileInfoPtr;

class IndexConsumer;

// PreprocThunk handles our consumption of the preprocessing stage of the
// compilation.
// Functionally, we just pass off the work to our IndexConsumer object.
class PreprocThunk : public PPCallbacks {
  IndexConsumer *real;
public:
  PreprocThunk(IndexConsumer *c) : real(c) {}
#if CLANG_AT_LEAST(3, 3)
  void MacroDefined(const Token &tok, const MacroDirective *md) override;
  void MacroExpands(const Token &tok, const MacroDirective *md, SourceRange range,
                    const MacroArgs *ma) override;
  void MacroUndefined(const Token &tok, const MacroDirective *md) override;
#if CLANG_AT_LEAST(3, 4)
  void Defined(const Token &tok, const MacroDirective *md,
               SourceRange range) override;
#else
  void Defined(const Token &tok, const MacroDirective *md) override;
#endif
  void Ifdef(SourceLocation loc, const Token &tok,
             const MacroDirective *md) override;
  void Ifndef(SourceLocation loc, const Token &tok,
              const MacroDirective *md) override;
#else
  void MacroDefined(const Token &MacroNameTok, const MacroInfo *MI) override;
  void MacroExpands(const Token &MacroNameTok, const MacroInfo *MI,
                    SourceRange Range) override;
  void MacroUndefined(const Token &tok, const MacroInfo *MI) override;
  void Defined(const Token &tok) override;
  void Ifdef(SourceLocation loc, const Token &tok) override;
  void Ifndef(SourceLocation loc, const Token &tok) override;
#endif
  void InclusionDirective(  // same in 3.2 and 3.3
      SourceLocation hashLoc,
      const Token &includeTok,
      StringRef fileName,
      bool isAngled,
      CharSourceRange filenameRange,
      const FileEntry *file,
      StringRef searchPath,
      StringRef relativePath,
      const Module *imported) override;
};

// IndexConsumer is our primary AST consumer.
class IndexConsumer : public ASTConsumer,
                      public RecursiveASTVisitor<IndexConsumer>,
                      public DiagnosticConsumer {
private:
  CompilerInstance &ci;
  SourceManager &sm;
  std::ostream *out;
  std::map<std::string, FileInfoPtr> relmap;
  LangOptions &features;
#if CLANG_AT_LEAST(3, 6)
  std::unique_ptr<DiagnosticConsumer> inner;
#else
  DiagnosticConsumer *inner;
#endif
  static std::string tmpdir;  // Place to save all the csv files to
  PrintingPolicy printPolicy;

  const FileInfoPtr &getFileInfo(const std::string &filename) {
    std::map<std::string, FileInfoPtr>::iterator it;
    it = relmap.find(filename);
    if (it == relmap.end()) {
      // Check if we have this file stored under a canonicalized key.
      char *real = realpath(filename.c_str(), nullptr);
      std::string realstr(real ? real : filename.c_str());
      free(real);
      it = relmap.find(realstr);
      if (it == relmap.end()) {
        // We haven't seen this file before. We need to make the FileInfo
        // structure information ourselves.
        it = relmap.insert(make_pair(realstr,
                                     std::make_shared<FileInfo>(realstr))).first;
      }
      // Note that the map values for the filename and realstr keys will both
      // point to the same FileInfo object, which is what we want.
      it = relmap.insert(make_pair(filename, it->second)).first;
    }
    return it->second;
  }
  const FileInfoPtr &getFileInfo(const char *filename) {
    std::string filenamestr(filename);
    return getFileInfo(filenamestr);
  }
public:
  IndexConsumer(CompilerInstance &ci)
    : ci(ci), sm(ci.getSourceManager()), features(ci.getLangOpts()),
      printPolicy(features) {

    inner = ci.getDiagnostics().takeClient();
    ci.getDiagnostics().setClient(this, false);
#if CLANG_AT_LEAST(3, 6)
    ci.getPreprocessor().addPPCallbacks(std::unique_ptr<PPCallbacks>(new PreprocThunk(this)));
#else
    ci.getPreprocessor().addPPCallbacks(new PreprocThunk(this));
<<<<<<< HEAD
    // We have a bool type, so print "bool" instead of "_Bool" when we print
    // types.
    printPolicy.Bool = true;
    // Print just 'mytype' instead of 'class mytype' or 'enum mytype' etc.;
    // the tag doesn't help us and probably makes it harder to craft
    // handwritten queries.
    printPolicy.SuppressTagKeyword = true;
=======
#endif
>>>>>>> 51cba75d
  }

#if CLANG_AT_LEAST(3, 3)
  // `clone` was removed from the DiagnosticConsumer interface in version 3.3,
  // so this can all be deleted once we're no longer supporting 3.2.
#else
  DiagnosticConsumer *clone(DiagnosticsEngine &Diags) const override {
    return new IndexConsumer(ci);
  }
#endif

  static void setTmpDir(const std::string& dir) { tmpdir = dir; }

  //// Helpers for processing declarations

  // Should we ignore this location?
  bool interestingLocation(SourceLocation loc) {
    // If we don't have a valid location... it's probably not interesting.
    if (loc.isInvalid())
      return false;
    // I'm not sure this is the best, since it's affected by #line and #file
    // et al. On the other hand, if I just do spelling, I get really wrong
    // values for locations in macros, especially when ## is involved.
    // TODO: So yeah, maybe use sm.getFilename(loc) instead.
    std::string filename = sm.getPresumedLoc(loc).getFilename();
    // Invalid locations and built-ins: not interesting at all
    if (filename[0] == '<')
      return false;

    // Get the real filename
    const FileInfoPtr &f = getFileInfo(filename);
    return f->interesting;
  }

  // Return a source location's file path, line, and column, or '' if the
  // location is invalid.
  std::string locationToString(SourceLocation loc) {
    std::string buffer;
    bool isInvalid;
    // Since we're dealing with only expansion locations here, we should be
    // guaranteed to stay within the same file as "out" points to.
    unsigned column = sm.getExpansionColumnNumber(loc, &isInvalid);

    if (!isInvalid) {
      unsigned line = sm.getExpansionLineNumber(loc, &isInvalid);
      if (!isInvalid) {
        // getFilename seems to want a SpellingLoc. I may be disappointing
        // it. I'm not sure what it will do if it's disappointed.
        buffer = getFileInfo(sm.getFilename(loc).str())->realname;
        buffer += ":";
        buffer += line;
        buffer += ":";
        buffer += column - 1;  // Make 0-based.
      }
    }
    return buffer;
  }

  // Return the location right after the token at `loc` finishes.
  SourceLocation afterToken(SourceLocation loc) {
    // TODO: Perhaps, at callers, pass me begin if !end.isValid().
    return Lexer::getLocForEndOfToken(loc, 0, sm, features);
  }

  // This is a wrapper around NamedDecl::getQualifiedNameAsString.
  // It produces more qualified output to distinguish several cases
  // which would otherwise be ambiguous.
  std::string getQualifiedName(const NamedDecl &d) {
    std::string ret;
    const DeclContext *ctx = d.getDeclContext();
    if (ctx->isFunctionOrMethod() && isa<NamedDecl>(ctx)) {
      // This is a local variable.
      // d.getQualifiedNameAsString() will return the unqualifed name for this
      // but we want an actual qualified name so we can distinguish variables
      // with the same name but that are in different functions.
      ret = getQualifiedName(*cast<NamedDecl>(ctx)) + "::" + d.getNameAsString();
    }
    else {
      ret = d.getQualifiedNameAsString();
    }

    if (const FunctionDecl *fd = dyn_cast<FunctionDecl>(&d)) {
      // This is a function.  getQualifiedNameAsString will return a string
      // like "ANamespace::AFunction".  To this we append the list of parameters
      // so that we can distinguish correctly between
      // void ANamespace::AFunction(int);
      //    and
      // void ANamespace::AFunction(float);
      ret += "(";
      // Use the canonical decl - otherwise you can get different param strings
      // depending on the location of your decl (which is bad).
      fd = fd->getCanonicalDecl();
      const FunctionType *ft = fd->getType()->castAs<FunctionType>();
      if (const FunctionProtoType *fpt = dyn_cast<FunctionProtoType>(ft)) {
        unsigned num_params = fd->getNumParams();
        for (unsigned i = 0; i < num_params; ++i) {
          if (i)
            ret += ", ";
          ret += fd->getParamDecl(i)->getType().getAsString(printPolicy);
        }

        if (fpt->isVariadic()) {
          if (num_params > 0)
            ret += ", ";
          ret += "...";
        }
      }
      ret += ")";
      if (ft->isConst())
        ret += " const";
    }

    // Make anonymous namespaces in separate files have separate names.
#if CLANG_AT_LEAST(3, 5)
    const std::string anon_ns = "(anonymous namespace)";
#else
    const std::string anon_ns = "<anonymous namespace>";
#endif
    if (StringRef(ret).startswith(anon_ns)) {
      const std::string &filename = ci.getFrontendOpts().Inputs[0].getFile().str();
      const std::string &realname = getFileInfo(filename)->realname;
      ret = "(" + ret.substr(1, anon_ns.size() - 2) + " in " + realname + ")" +
        ret.substr(anon_ns.size());
    }
    return ret;
  }

  // Switch the output pointer to a specific file's CSV, and write a line header
  // to it.
  void beginRecord(const char *name, SourceLocation loc) {
    // Only a PresumedLoc has a getFilename() method, unfortunately. We'd
    // rather have the expansion location than the presumed one, as we're not
    // interested in lies told by the #lines directive.
    StringRef filename = sm.getFilename(loc);
    const FileInfoPtr &f = getFileInfo(filename);
    out = &(f->info);
    *out << name;
  }

  void recordValue(const char *key, std::string value, bool needQuotes=false) {
    *out << "," << key << ",\"";
    int start = 0;
    if (needQuotes) {
      int quote = value.find('"');
      while (quote != -1) {
        // Need to repeat the "
        *out << value.substr(start, quote - start + 1) << "\"";
        start = quote + 1;
        quote = value.find('"', start);
      }
    }
    *out << value.substr(start) << "\"";
  }

  // If we're in a macro definition or even a stack of macros that all call
  // each other, walk up out that mess, back to the place that called the
  // first macro. This is useful for getting back to the actual place that
  // cites a variable that then gets passed to a macro.
  SourceLocation escapeMacros(SourceLocation loc) {
    while (loc.isValid() && loc.isMacroID()) {
      if (!sm.isMacroArgExpansion(loc))
        return SourceLocation();
      loc = sm.getImmediateSpellingLoc(loc);
    }
    return loc;
  }

  Decl *getNonClosureDecl(Decl *d) {
    DeclContext *dc;
    for (dc = d->getDeclContext(); dc->isClosure(); dc = dc->getParent())
      ;
    return Decl::castFromDeclContext(dc);
  }

  void printScope(Decl *d) {
    Decl *ctxt = getNonClosureDecl(d);
    // Ignore namespace scopes, since it doesn't really help for source code
    // organization.
    while (NamespaceDecl::classof(ctxt))
      ctxt = getNonClosureDecl(ctxt);
    // If the scope is an anonymous struct/class/enum/union, replace it with the
    // typedef name here as well.
    if (NamedDecl::classof(ctxt)) {
      NamedDecl *scope = static_cast<NamedDecl*>(ctxt);
      NamedDecl *namesource = scope;
      if (TagDecl::classof(scope)) {
        TagDecl *tag = static_cast<TagDecl*>(scope);
        NamedDecl *redecl = tag->getTypedefNameForAnonDecl();
        if (redecl)
          namesource = redecl;
      }
      recordValue("scopename", namesource->getNameAsString());
      recordValue("scopequalname", getQualifiedName(*namesource));
    }
  }

  // vars, funcs, types, enums, classes, unions, etc.
  void declDef(const char *kind, const NamedDecl *decl, const NamedDecl *def,
               SourceLocation begin, SourceLocation end) {
    if (!def || def == decl) {
      // Why aren't we interested in declarations of things that aren't [later]
      // defined?
      return;
    }

    beginRecord("decldef", decl->getLocation());  // Assuming this is an
                                                  // expansion location.
    recordValue("name", decl->getNameAsString());
    recordValue("qualname", getQualifiedName(*def));
    recordValue("loc", locationToString(decl->getLocation()));
    recordValue("locend", locationToString(afterToken(decl->getLocation())));
    recordValue("defloc", locationToString(def->getLocation()));
    if (kind)
      recordValue("kind", kind);
    *out << std::endl;
  }

  //// AST processing overrides

  // All we need is to follow the final declaration.
  void HandleTranslationUnit(ASTContext &ctx) override {
    TraverseDecl(ctx.getTranslationUnitDecl());

    // Emit all files now
    std::map<std::string, FileInfoPtr>::iterator it;
    for (it = relmap.begin(); it != relmap.end(); it++) {
      if (!it->second->interesting)
        continue;
      // Look at how much code we have
      std::string content = it->second->info.str();
      if (content.length() == 0)
        continue;
      std::string filename = tmpdir;
      // Hashing the filename allows us to not worry about the file structure
      // not matching up.
      filename += hash(it->second->realname);
      filename += ".";
      filename += hash(content);
      filename += ".csv";

      // Okay, I want to use the standard library for I/O as much as possible,
      // but the C/C++ standard library does not have the feature of "open
      // succeeds only if it doesn't exist."
      int fd = open(filename.c_str(), O_WRONLY | O_CREAT | O_EXCL, 0644);
      if (fd != -1) {
        write(fd, content.c_str(), content.length());
        close(fd);
      }
    }
  }

  // Tag declarations: class, struct, union, enum
  bool VisitTagDecl(TagDecl *d) {
    if (!interestingLocation(d->getLocation()))
      return true;

    if (d->isThisDeclarationADefinition()) {
      SourceLocation begin;
      // Information we need for types: kind, fqname, simple name, location
      beginRecord("type", d->getLocation());
      // We get the name from the typedef if it's an anonymous declaration...
      NamedDecl *nd = d->getTypedefNameForAnonDecl();
      if (!nd)
        nd = d;
      recordValue("name", nd->getNameAsString());
      recordValue("qualname", getQualifiedName(*nd));
      recordValue("loc", locationToString(begin = d->getLocation()));
      recordValue("locend", locationToString(afterToken(begin)));
      recordValue("kind", d->getKindName());
      printScope(d);
      *out << std::endl;
    }

    declDef("type", d, d->getDefinition(),
            d->getLocation(), afterToken(d->getLocation()));
    return true;
  }

  bool VisitCXXRecordDecl(CXXRecordDecl *d) {
    if (!interestingLocation(d->getLocation()) || !d->isCompleteDefinition())
      return true;

    // TagDecl already did decldef and type outputting; we just need impl
    for (CXXRecordDecl::base_class_iterator iter = d->bases_begin();
         iter != d->bases_end(); ++iter) {
      const Type *t = (*iter).getType().getTypePtr();
      NamedDecl *base = t->getAsCXXRecordDecl();
      if (!base)  // I don't know what's going on... just bail!
        return true;
      beginRecord("impl", d->getLocation());
      recordValue("name", d->getNameAsString());
      recordValue("qualname", getQualifiedName(*d));
      recordValue("basename", base->getNameAsString());
      recordValue("basequalname", getQualifiedName(*base));
      *out << ",access,\"";
      switch ((*iter).getAccessSpecifierAsWritten()) {
        case AS_public: *out << "public"; break;
        case AS_protected: *out << "protected"; break;
        case AS_private: *out << "private"; break;
        case AS_none: break; // It's implied, but we can ignore that
      }
      if ((*iter).isVirtual())
        *out << " virtual";
      *out << "\"" << std::endl;
    }
    return true;
  }

  bool VisitFunctionDecl(FunctionDecl *d) {
    if (!interestingLocation(d->getLocation()))
      return true;

    if (d->isThisDeclarationADefinition() || d->isPure()) {
      SourceLocation functionLocation = d->getLocation();
      beginRecord("function", functionLocation);
      std::string functionName = d->getNameAsString();
      recordValue("name", functionName);
      std::string functionQualName = getQualifiedName(*d);
      recordValue("qualname", functionQualName);
#if CLANG_AT_LEAST(3, 5)
      recordValue("type", d->getCallResultType().getAsString(printPolicy));
#else
      recordValue("type", d->getResultType().getAsString(printPolicy));
#endif
      std::string args("(");
      for (FunctionDecl::param_iterator it = d->param_begin();
          it != d->param_end(); it++) {
        args += ", ";
        args += (*it)->getType().getAsString(printPolicy);
      }
      if (d->getNumParams() > 0)
        args.erase(1, 2);
      args += ")";
      recordValue("args", args);
      recordValue("loc", locationToString(d->getNameInfo().getBeginLoc()));
      recordValue("locend", locationToString(afterToken(d->getNameInfo().getEndLoc())));
      printScope(d);
      *out << std::endl;

      // Print out overrides
      if (CXXMethodDecl::classof(d)) {  // It's a method.
        CXXMethodDecl *methodDecl = dyn_cast<CXXMethodDecl>(d);

        // What do we override?
        for (CXXMethodDecl::method_iterator iter =
               methodDecl->begin_overridden_methods(),
               end = methodDecl->end_overridden_methods();
             iter != end; ++iter) {
          const FunctionDecl *overriddenDecl = nullptr;
          // Get the overridden definition if it exists...
          (*iter)->isDefined(overriddenDecl);
          // Otherwise get the pure virtual declaration if that exists.
          if (!overriddenDecl && (*iter)->isPure()) {
            overriddenDecl = *iter;
          }
          if (overriddenDecl) {
            beginRecord("func_override", functionLocation);
            recordValue("name", functionName);
            recordValue("qualname", functionQualName);
            recordValue("overriddenname", overriddenDecl->getNameAsString());
            recordValue("overriddenqualname", getQualifiedName(*overriddenDecl));
            *out << std::endl;
          }
        }
      }
    }

    const FunctionDecl *def;
    if (d->isDefined(def))
      declDef("function", d, def,
              d->getNameInfo().getBeginLoc(), d->getNameInfo().getEndLoc());

    return true;
  }

  bool VisitCXXConstructorDecl(CXXConstructorDecl *d) {
    if (!interestingLocation(d->getLocation()))
      return true;

    for (CXXConstructorDecl::init_const_iterator it = d->init_begin(),
           e = d->init_end();
         it != e; ++it) {
      const CXXCtorInitializer *ci = *it;
      if (!ci->getMember() || !ci->isWritten())
        continue;
      printReference("variable", ci->getMember(),
                     ci->getMemberLocation(), ci->getMemberLocation());
    }

    return true;
  }

  bool treatThisValueDeclAsADefinition(const ValueDecl *d) {
    const VarDecl *vd = dyn_cast<VarDecl>(d);
    if (!vd) {
      // Things that are not VarDecls (FieldDecl, EnumConstantDecl) are always
      // treated as definitions.
      return true;
    }
    if (!vd->isThisDeclarationADefinition())
      return false;
    if (!isa<ParmVarDecl>(d))
      return true;
    // This var is part of a parameter list.  Only treat it as
    // a definition if a function is also being defined.
    const FunctionDecl *fd = dyn_cast<FunctionDecl>(d->getDeclContext());
    return fd && fd->isThisDeclarationADefinition();
  }

  std::string getValueForValueDecl(ValueDecl *d) {
    if (const VarDecl *vd = dyn_cast<VarDecl>(d)) {
      const Expr *init = vd->getAnyInitializer(vd);
      if (!isa<ParmVarDecl>(vd) &&
          init && !init->getType().isNull() && !init->isValueDependent() &&
          vd->getType().isConstQualified()) {
        if (const APValue *apv = vd->evaluateValue()) {
          std::string ret = apv->getAsString(vd->getASTContext(), vd->getType());
          // Workaround for constant strings being shown as &"foo" or &"foo"[0]
          if (str_starts_with(ret, "&\"")) {
            if (str_ends_with(ret, "\""))
              return ret.substr(1);
            if (str_ends_with(ret, "\"[0]"))
              return ret.substr(1, ret.length() - 4);
          }
          return ret;
        }
      }
    } else if (EnumConstantDecl *ecd = dyn_cast<EnumConstantDecl>(d)) {
      return ecd->getInitVal().toString(10);
    }
    return std::string();
  }

  void visitVariableDecl(ValueDecl *d) {
    SourceLocation location = escapeMacros(d->getLocation());
    if (!interestingLocation(location)) {
      return;
    }
    if (treatThisValueDeclAsADefinition(d)) {
      beginRecord("variable", location);
      recordValue("name", d->getNameAsString());
      recordValue("qualname", getQualifiedName(*d));
      recordValue("loc", locationToString(location));
      recordValue("locend", locationToString(afterToken(location)));
      recordValue("type", d->getType().getAsString(printPolicy), true);
      const std::string &value = getValueForValueDecl(d);
      if (!value.empty())
        recordValue("value", value, true);
      printScope(d);
      *out << std::endl;
    }

    if (VarDecl *vd = dyn_cast<VarDecl>(d)) {
      VarDecl *def = vd->getDefinition();
      if (!def) {
#if CLANG_AT_LEAST(3, 4)
        VarDecl *first = vd->getFirstDecl();
#else
        VarDecl *first = vd->getFirstDeclaration();
#endif
        VarDecl *lastTentative = nullptr;
        for (VarDecl::redecl_iterator i = first->redecls_begin(),
               e = first->redecls_end();
             i != e; ++i) {
          VarDecl::DefinitionKind kind = i->isThisDeclarationADefinition();
          if (kind == VarDecl::TentativeDefinition) {
            lastTentative = *i;
          }
        }
        def = lastTentative;
      }
      // TODO: See if there's a vd->getNameInfo(), as in other calls we make to
      // declDef.
      declDef("variable", vd, def,
              vd->getLocation(), afterToken(vd->getLocation()));
    }
  }

  bool VisitEnumConstantDecl(EnumConstantDecl *d) { visitVariableDecl(d); return true; }
  bool VisitFieldDecl(FieldDecl *d) { visitVariableDecl(d); return true; }
  bool VisitVarDecl(VarDecl *d) { visitVariableDecl(d); return true; }

  bool VisitTypedefNameDecl(TypedefNameDecl *d) {
    if (!interestingLocation(d->getLocation()))
      return true;
    // If the underlying declaration is anonymous, the "real" name is already
    // this typedef, so don't record ourselves as a typedef.
    // XXX: this seems broken?
#if 0
    const Type *real = d->getUnderlyingType().getTypePtr();
    if (TagType::classof(real)) {
      DiagnosticsEngine &D = CI.getDiagnostics();
      unsigned DiagID = D.getCustomDiagID(DiagnosticsEngine::Error,
        "Output directory '" + output + "' does not exist");
      D.Report(DiagID);
      return false;
      if (static_cast<const TagType*>(real)->getDecl()->
          getTypedefNameForAnonDecl() == d)
        return true;
    }
#endif
    beginRecord("typedef", d->getLocation());
    recordValue("name", d->getNameAsString());
    recordValue("qualname", getQualifiedName(*d));
    recordValue("loc", locationToString(d->getLocation()));
    recordValue("locend", locationToString(afterToken(d->getLocation())));
    printScope(d);
    *out << std::endl;
    return true;
  }

  bool VisitTemplateTypeParmDecl(TemplateTypeParmDecl *d) {
    if (!interestingLocation(d->getLocation()))
      return true;

    // This is not really a typedef but it is close enough and probably not
    // worth inventing a new record for.
    beginRecord("typedef", d->getLocation());
    recordValue("name", d->getNameAsString());
    recordValue("qualname", getQualifiedName(*d));
    recordValue("loc", locationToString(d->getLocation()));

    // TODO: d->getNameInfo()?
    recordValue("locend", locationToString(afterToken(d->getLocation())));
    printScope(d);
    *out << std::endl;
    return true;
  }

  // Like "namespace foo;".
  bool VisitNamespaceDecl(NamespaceDecl *d) {
    if (!interestingLocation(d->getLocation()))
      return true;
    beginRecord("namespace", d->getLocation());
    recordValue("name", d->getNameAsString());
    recordValue("qualname", getQualifiedName(*d));
    recordValue("loc", locationToString(d->getLocation()));
    recordValue("locend", locationToString(afterToken(d->getLocation())));
    *out << std::endl;
    return true;
  }

  // Like "namespace bar = foo;"
  bool VisitNamespaceAliasDecl(NamespaceAliasDecl *d) {
    if (!interestingLocation(d->getLocation()))
      return true;

    beginRecord("namespace_alias", d->getAliasLoc());
    recordValue("name", d->getNameAsString());
    recordValue("qualname", getQualifiedName(*d));
    recordValue("loc", locationToString(d->getAliasLoc()));
    recordValue("locend", locationToString(afterToken(d->getAliasLoc())));
    *out << std::endl;

    if (d->getQualifierLoc())
      visitNestedNameSpecifierLoc(d->getQualifierLoc());
    printReference("namespace", d->getAliasedNamespace(),
                   d->getTargetNameLoc(), d->getTargetNameLoc());
    return true;
  }

  // Like "using namespace std;"
  bool VisitUsingDirectiveDecl(UsingDirectiveDecl *d) {
    if (!interestingLocation(d->getLocation()))
      return true;
    if (d->getQualifierLoc())
      visitNestedNameSpecifierLoc(d->getQualifierLoc());
    printReference("namespace", d->getNominatedNamespace(),
                   d->getIdentLocation(), d->getIdentLocation());
    return true;
  }

  // Like "using std::string;"
  bool VisitUsingDecl(UsingDecl *d) {
    if (!interestingLocation(d->getLocation()))
      return true;
    if (d->getQualifierLoc())
      visitNestedNameSpecifierLoc(d->getQualifierLoc());
    // The part of the name after the last '::' is hard to deal with
    // since it may refer to more than one thing.  For now it is unhandled.
    return true;
  }

  bool VisitDecl(Decl *d) {
    if (!interestingLocation(d->getLocation()))
      return true;
#ifdef DEBUG
    if (!TagDecl::classof(d) && !NamespaceDecl::classof(d) &&
        !FunctionDecl::classof(d) && !FieldDecl::classof(d) &&
        !VarDecl::classof(d) && !TypedefNameDecl::classof(d) &&
        !EnumConstantDecl::classof(d) && !AccessSpecDecl::classof(d) &&
        !LinkageSpecDecl::classof(d) && !NamespaceAliasDecl::classof(d) &&
        !UsingDirectiveDecl::classof(d) && !UsingDecl::classof(d))
      printf("Unprocessed kind %s\n", d->getDeclKindName());
#endif
    return true;
  }

  // Expressions!
  void printReference(const char *kind, NamedDecl *d,
                      SourceLocation refLoc, SourceLocation end) {
    if (!interestingLocation(d->getLocation()) || !interestingLocation(refLoc))
      return;
    SourceLocation nonMacroRefLoc = escapeMacros(refLoc);
    beginRecord("ref", nonMacroRefLoc);
    recordValue("defloc", locationToString(d->getLocation()));
    recordValue("loc", locationToString(nonMacroRefLoc));
    recordValue("locend", locationToString(afterToken(escapeMacros(end))));
    if (kind)
      recordValue("kind", kind);
    recordValue("name", d->getNameAsString());
    recordValue("qualname", getQualifiedName(*d));
    *out << std::endl;
  }

  const char *kindForDecl(const Decl *d) {
    if (isa<FunctionDecl>(d))
      return "function";
    if (isa<EnumConstantDecl>(d) || isa<VarDecl>(d) || isa<FieldDecl>(d))
      return "variable";
    return nullptr;  // Unhandled for now
  }

  bool VisitMemberExpr(MemberExpr *e) {
    printReference(kindForDecl(e->getMemberDecl()),
                   e->getMemberDecl(),
                   e->getExprLoc(),
                   e->getSourceRange().getEnd());
    return true;
  }

  bool VisitDeclRefExpr(DeclRefExpr *e) {
    if (e->hasQualifier())
      visitNestedNameSpecifierLoc(e->getQualifierLoc());
    SourceLocation start = e->getNameInfo().getBeginLoc();
    SourceLocation end = e->getNameInfo().getEndLoc();
    if (FunctionDecl *fd = dyn_cast<FunctionDecl>(e->getDecl())) {
      /* We want to avoid overlapping refs for operator() or operator[]
         at least until we have better support for overlapping refs.
         Since the arguments can themselves be references we limit the
         reference for the method itself to just the initial token,
         not the entire range between '(' and ')' (or '[' and ']'). */
      if (fd->getOverloadedOperator() == OO_Call ||     // operator()
          fd->getOverloadedOperator() == OO_Subscript)  // operator[]
        end = start;
    }
    printReference(kindForDecl(e->getDecl()),
                   e->getDecl(),
                   start,
                   end);
    return true;
  }

  bool VisitCallExpr(CallExpr *e) {
    if (!interestingLocation(e->getLocStart()))
      return true;

    Decl *callee = e->getCalleeDecl();
    if (!callee || !interestingLocation(callee->getLocation()) ||
        !NamedDecl::classof(callee))
      return true;

    const NamedDecl *namedCallee = dyn_cast<NamedDecl>(callee);

    // Fun facts about call exprs:
    // 1. callee isn't necessarily a function. Think function pointers.
    // 2. We might not be in a function. Think global function decls
    // 3. Virtual functions need not be called virtually!
    beginRecord("call", e->getLocStart());
    recordValue("callloc", locationToString(e->getLocStart()));
    recordValue("calllocend", locationToString(e->getLocEnd()));
    recordValue("calleeloc", locationToString(callee->getLocation()));
    recordValue("name", namedCallee->getNameAsString());
    recordValue("qualname", getQualifiedName(*namedCallee));
    // Determine the type of call
    const char *type = "static";
    if (CXXMethodDecl::classof(callee)) {
      CXXMethodDecl *cxxcallee = dyn_cast<CXXMethodDecl>(callee);
      if (cxxcallee->isVirtual()) {
        // If it's a virtual function, we need the MemberExpr to be unqualified
        if (!MemberExpr::classof(e->getCallee()) ||
            !dyn_cast<MemberExpr>(e->getCallee())->hasQualifier())
          type = "virtual";
      }
    } else if (!FunctionDecl::classof(callee)) {
      // Assume not a function -> function pointer of some type.
      type = "funcptr";
    }
    recordValue("calltype", type);
    *out << std::endl;
    return true;
  }

  bool VisitCXXConstructExpr(CXXConstructExpr *e) {
    if (!interestingLocation(e->getLocStart()))
      return true;

    CXXConstructorDecl *callee = e->getConstructor();
    if (!callee || !interestingLocation(callee->getLocation()) ||
        !NamedDecl::classof(callee))
      return true;

    // Fun facts about call exprs:
    // 1. callee isn't necessarily a function. Think function pointers.
    // 2. We might not be in a function. Think global function decls
    // 3. Virtual functions need not be called virtually!
    beginRecord("call", e->getLocStart());
    recordValue("callloc", locationToString(e->getLocStart()));
    recordValue("calllocend", locationToString(e->getLocEnd()));
    recordValue("calleeloc", locationToString(callee->getLocation()));
    recordValue("name", callee->getNameAsString());
    recordValue("qualname", getQualifiedName(*callee));

    // There are no virtual constructors in C++:
    recordValue("calltype", "static");

    *out << std::endl;
    return true;
  }

  // Type locators
  bool VisitTagTypeLoc(TagTypeLoc l) {
    if (!interestingLocation(l.getBeginLoc()))
      return true;

    printReference("type", l.getDecl(), l.getBeginLoc(), l.getEndLoc());
    return true;
  }

  bool VisitTypedefTypeLoc(TypedefTypeLoc l) {
    if (!interestingLocation(l.getBeginLoc()))
      return true;

    printReference("typedef", l.getTypedefNameDecl(), l.getBeginLoc(), l.getEndLoc());
    return true;
  }

  bool VisitElaboratedTypeLoc(ElaboratedTypeLoc l) {
    if (!interestingLocation(l.getBeginLoc()))
      return true;

    if (l.getQualifierLoc())
      visitNestedNameSpecifierLoc(l.getQualifierLoc());
    return true;
  }

  bool VisitInjectedClassNameTypeLoc(InjectedClassNameTypeLoc l) {
    if (!interestingLocation(l.getBeginLoc()))
      return true;

    printReference("type", l.getDecl(), l.getBeginLoc(), l.getEndLoc());
    return true;
  }

  bool VisitTemplateSpecializationTypeLoc(TemplateSpecializationTypeLoc l) {
    if (!interestingLocation(l.getBeginLoc()))
      return true;

    TemplateDecl *td = l.getTypePtr()->getTemplateName().getAsTemplateDecl();
    if (ClassTemplateDecl *d = dyn_cast<ClassTemplateDecl>(td))
      printReference("type", d, l.getTemplateNameLoc(), l.getTemplateNameLoc());

    return true;
  }

  bool VisitTemplateTypeParmTypeLoc(TemplateTypeParmTypeLoc l) {
    if (!interestingLocation(l.getBeginLoc()))
      return true;

    printReference("typedef", l.getDecl(), l.getBeginLoc(), l.getEndLoc());
    // TODO: It seems like a lot of the (presumably working) old stuff used
    // getBeginLoc and getEndLoc. Try switching to those where available if
    // things don't work.
    return true;
  }

  SourceLocation removeTrailingColonColon(SourceLocation begin,
                                          SourceLocation end) {
    if (!end.isValid())
      return end;

    SmallVector<char, 32> buffer;
    if (Lexer::getSpelling(end, buffer, sm, features) != "::") {
      // Doesn't descend any deeper into a "spelling" or "expansion" location
      // than the location already is.
      return end;
    }

    SourceLocation prev;
    for (SourceLocation loc = begin;
         loc.isValid() && loc != end && loc != prev;
         loc = afterToken(loc)) {
      prev = loc;
    }

    return prev.isValid() ? prev : end;
  }

  void visitNestedNameSpecifierLoc(NestedNameSpecifierLoc l) {
    if (!interestingLocation(l.getBeginLoc()))
      return;

    if (l.getPrefix())
      visitNestedNameSpecifierLoc(l.getPrefix());

    SourceLocation begin = l.getLocalBeginLoc(),
                   end = l.getLocalEndLoc();
    // We don't want the "::" to be part of the link.
    end = removeTrailingColonColon(begin, end);

    NestedNameSpecifier *nss = l.getNestedNameSpecifier();
    if (nss->getKind() == NestedNameSpecifier::Namespace)
      printReference("namespace", nss->getAsNamespace(), begin, end);
    else if (nss->getKind() == NestedNameSpecifier::NamespaceAlias)
      printReference("namespace_alias", nss->getAsNamespaceAlias(), begin, end);
  }

  // Warnings!
  SourceLocation getWarningExtentLocation(SourceLocation loc) {
    while (loc.isMacroID()) {
      if (sm.isMacroArgExpansion(loc)) {
        // TODO: Why do we want to attach the warning to the macro definition
        // site rather than its use?
        loc = sm.getImmediateSpellingLoc(loc);
      }
      else
        loc = sm.getImmediateExpansionRange(loc).first;
    }
    return loc;
  }

  void HandleDiagnostic(DiagnosticsEngine::Level level,
      const Diagnostic &info) override {
    DiagnosticConsumer::HandleDiagnostic(level, info);
    inner->HandleDiagnostic(level, info);
    if (level != DiagnosticsEngine::Warning ||
        !interestingLocation(info.getLocation()))
      return;

    llvm::SmallString<100> message;
    info.FormatDiagnostic(message);

    beginRecord("warning", info.getLocation());
    recordValue("msg", message.c_str(), true);
    StringRef opt = DiagnosticIDs::getWarningOptionForDiag(info.getID());
    if (!opt.empty())
      recordValue("opt", ("-W" + opt).str());
    if (info.getNumRanges() > 0) {
      const CharSourceRange &range = info.getRange(0);
      SourceLocation warningBeginning = getWarningExtentLocation(range.getBegin());
      SourceLocation warningEnd = getWarningExtentLocation(afterToken(range.getEnd()));
      recordValue("loc", locationToString(warningBeginning));
      recordValue("locend", locationToString(warningEnd));
    } else {
      SourceLocation loc = getWarningExtentLocation(info.getLocation());
      recordValue("loc", locationToString(loc));
      // This isn't great, but it's basically what it did before, via
      // printExtent.
      recordValue("locend", locationToString(afterToken(loc)));
    }
    *out << std::endl;
  }

  // Macros!
  void MacroDefined(const Token &MacroNameTok, const MacroInfo *MI) {
    if (MI->isBuiltinMacro() || !interestingLocation(MI->getDefinitionLoc()))
      return;

    // Yep, we're tokenizing this ourselves. Fun!
    SourceLocation nameStart = MI->getDefinitionLoc();
    SourceLocation textEnd = MI->getDefinitionEndLoc();
    unsigned int length =
      sm.getFileOffset(Lexer::getLocForEndOfToken(textEnd, 0, sm, features)) -
      sm.getFileOffset(nameStart);
    const char *contents = sm.getCharacterData(nameStart);
    unsigned int nameLen = MacroNameTok.getIdentifierInfo()->getLength();
    unsigned int argsStart = 0, argsEnd = 0, defnStart;

    // Grab the macro arguments if it has some
    if (nameLen < length && contents[nameLen] == '(') {
      argsStart = nameLen;
      for (argsEnd = nameLen + 1; argsEnd < length; argsEnd++) {
        if (contents[argsEnd] == ')') {
          argsEnd++;
          break;
        }
      }
      defnStart = argsEnd;
    } else {
      defnStart = nameLen;
    }
    // Find the first non-whitespace character for the definition.
    for (; defnStart < length; defnStart++) {
      switch (contents[defnStart]) {
        case ' ': case '\t': case '\v': case '\r': case '\n': case '\f':
          continue;
      }
      break;
    }
    beginRecord("macro", nameStart);
    recordValue("loc", locationToString(nameStart));
    recordValue("locend", locationToString(afterToken(nameStart)));
    recordValue("name", std::string(contents, nameLen));
    if (argsStart > 0) {
      recordValue("args", std::string(contents + argsStart,
                                      argsEnd - argsStart), true);
    }
    if (defnStart < length) {
      std::string text =  std::string(contents + defnStart,
        length - defnStart);
      // FIXME: handle non-ASCII characters better
      for (size_t i = 0; i < text.size(); ++i) {
        if ((text[i] < ' ' || text[i] >= 0x7F) &&
            text[i] != '\t' && text[i] != '\n')
          text[i] = '?';
      }
      recordValue("text", text, true);
    }
    *out << std::endl;
  }

  void printMacroReference(const Token &tok, const MacroInfo *MI) {
    if (!interestingLocation(tok.getLocation())) return;

    IdentifierInfo *ii = tok.getIdentifierInfo();
    if (!MI)
      MI = ci.getPreprocessor().getMacroInfo(ii);
    if (!MI)
      return;
    if (MI->isBuiltinMacro()) return;

    SourceLocation macroLoc = MI->getDefinitionLoc();
    SourceLocation refLoc = tok.getLocation();
    beginRecord("ref", refLoc);
    recordValue("name", std::string(ii->getNameStart(), ii->getLength()));
    recordValue("defloc", locationToString(macroLoc));
    recordValue("loc", locationToString(refLoc));
    recordValue("locend", locationToString(afterToken(refLoc)));
    recordValue("kind", "macro");
    *out << std::endl;
  }

  void MacroExpands(const Token &tok, const MacroInfo *MI, SourceRange Range) {
    printMacroReference(tok, MI);
  }
  void MacroUndefined(const Token &tok, const MacroInfo *MI) {
    printMacroReference(tok, MI);
  }
  void Defined(const Token &tok, const MacroInfo *MI) {
    printMacroReference(tok, MI);
  }
  void Ifdef(SourceLocation loc, const Token &tok, const MacroInfo *MI) {
    printMacroReference(tok, MI);
  }
  void Ifndef(SourceLocation loc, const Token &tok, const MacroInfo *MI) {
    printMacroReference(tok, MI);
  }

  void InclusionDirective(
      SourceLocation hashLoc,
      const Token &includeTok,
      StringRef fileName,
      bool isAngled,
      CharSourceRange filenameRange,
      const FileEntry *file,
      StringRef searchPath,
      StringRef relativePath,
      const Module *imported) {
    PresumedLoc presumedHashLoc = sm.getPresumedLoc(hashLoc);
    const FileInfoPtr &source = getFileInfo(presumedHashLoc.getFilename());
    const FileInfoPtr &target = getFileInfo(file->getName());
    SourceLocation targetBegin, targetEnd;

    if (!interestingLocation(hashLoc) ||
        filenameRange.isInvalid() ||
        presumedHashLoc.isInvalid() ||

        // Don't record inclusions of files that are outside the source tree,
        // like stdlibs. file is NULL if an #include can't be resolved, like if
        // you include a nonexistent file.
        !file ||

        !(target->interesting) ||

        // TODO: Come up with some kind of reasonable extent for macro-based
        // includes, like #include FOO_MACRO.
        (targetBegin = filenameRange.getBegin()).isMacroID() ||
        (targetEnd = filenameRange.getEnd()).isMacroID() ||

        // TODO: Support generated files once we run the trigram indexer over
        // them. For now, we skip them.
        !(source->realname.compare(0, GENERATED.size(), GENERATED)) ||
        !(target->realname.compare(0, GENERATED.size(), GENERATED)))
      return;

    beginRecord("include", hashLoc);
    recordValue("source_path", source->realname);
    recordValue("target_path", target->realname);
    recordValue("loc", locationToString(targetBegin));
    recordValue("locend", locationToString(targetEnd));
    *out << std::endl;
  }

};

#if CLANG_AT_LEAST(3, 3)
void PreprocThunk::MacroDefined(const Token &tok, const MacroDirective *md) {
  real->MacroDefined(tok, md->getMacroInfo());
}
void PreprocThunk::MacroExpands(const Token &tok, const MacroDirective *md,
                                SourceRange range, const MacroArgs *ma) {
  real->MacroExpands(tok, md->getMacroInfo(), range);
}
void PreprocThunk::MacroUndefined(const Token &tok, const MacroDirective *md) {
  real->MacroUndefined(tok, md->getMacroInfo());
}
#if CLANG_AT_LEAST(3, 4)
void PreprocThunk::Defined(const Token &tok, const MacroDirective *md,
                           SourceRange) {
#else
void PreprocThunk::Defined(const Token &tok, const MacroDirective *md) {
#endif
  real->Defined(tok, md->getMacroInfo());
}
void PreprocThunk::Ifdef(SourceLocation loc, const Token &tok,
                         const MacroDirective *md) {
  real->Ifdef(loc, tok, md->getMacroInfo());
}
void PreprocThunk::Ifndef(SourceLocation loc, const Token &tok,
                          const MacroDirective *md) {
  real->Ifndef(loc, tok, md->getMacroInfo());
}
#else
void PreprocThunk::MacroDefined(const Token &tok, const MacroInfo *MI) {
  real->MacroDefined(tok, MI);
}
void PreprocThunk::MacroExpands(const Token &tok, const MacroInfo *MI,
                                SourceRange Range) {
  real->MacroExpands(tok, MI, Range);
}
void PreprocThunk::MacroUndefined(const Token &tok, const MacroInfo *MI) {
  real->MacroUndefined(tok, MI);
}
void PreprocThunk::Defined(const Token &tok) {
  real->Defined(tok, nullptr);
}
void PreprocThunk::Ifdef(SourceLocation loc, const Token &tok) {
  real->Ifdef(loc, tok, nullptr);
}
void PreprocThunk::Ifndef(SourceLocation loc, const Token &tok) {
  real->Ifndef(loc, tok, nullptr);
}
#endif
void PreprocThunk::InclusionDirective(  // same in 3.2 and 3.3
    SourceLocation hashLoc,
    const Token &includeTok,
    StringRef fileName,
    bool isAngled,
    CharSourceRange filenameRange,
    const FileEntry *file,
    StringRef searchPath,
    StringRef relativePath,
    const Module *imported) {
  real->InclusionDirective(hashLoc, includeTok, fileName, isAngled, filenameRange,
                           file, searchPath, relativePath, imported);
}

// Our plugin entry point.
class DXRIndexAction : public PluginASTAction {
protected:
#if CLANG_AT_LEAST(3, 6)
  std::unique_ptr<ASTConsumer> CreateASTConsumer(CompilerInstance &CI,
                                 llvm::StringRef f) override {
    return std::unique_ptr<ASTConsumer>(new IndexConsumer(CI));
#else
  ASTConsumer *CreateASTConsumer(CompilerInstance &CI,
                                 llvm::StringRef f) override {
    return new IndexConsumer(CI);
#endif
  }

  bool ParseArgs(const CompilerInstance &CI,
                 const std::vector<std::string>& args) override {
    if (args.size() != 1) {
      DiagnosticsEngine &D = CI.getDiagnostics();
      unsigned DiagID = D.getCustomDiagID(DiagnosticsEngine::Error,
        "Need an argument for the source directory");
      D.Report(DiagID);
      return false;
    }
    // Load our directories.

    // The source directory.
    char *abs_src = realpath(args[0].c_str(), nullptr);
    if (!abs_src) {
      DiagnosticsEngine &D = CI.getDiagnostics();
      unsigned DiagID = D.getCustomDiagID(DiagnosticsEngine::Error,
        "Source directory '%0' does not exist");
      D.Report(DiagID) << args[0];
      return false;
    }
    FileInfo::srcdir = abs_src;

    // The build output directory.
    const char *env = getenv("DXR_CXX_CLANG_OBJECT_FOLDER");
    std::string output = env ? env : abs_src;
    free(abs_src);

    char *abs_output = realpath(output.c_str(), nullptr);
    if (!abs_output) {
      DiagnosticsEngine &D = CI.getDiagnostics();
      unsigned DiagID = D.getCustomDiagID(DiagnosticsEngine::Error,
        "Output directory '%0' does not exist");
      D.Report(DiagID) << output;
      return false;
    }
    output = abs_output;
    output += "/";
    FileInfo::output = output;
    free(abs_output);

    // The temp directory for this plugin's output.
    const char *tmp = getenv("DXR_CXX_CLANG_TEMP_FOLDER");
    std::string tmpdir;
    if (tmp)
      tmpdir = tmp;
    else
      tmpdir = output;
    char *abs_tmpdir = realpath(tmpdir.c_str(), nullptr);
    if (!abs_tmpdir) {
      DiagnosticsEngine &D = CI.getDiagnostics();
      unsigned DiagID = D.getCustomDiagID(DiagnosticsEngine::Error,
        "Temporary directory '%0' does not exist");
      D.Report(DiagID) << tmpdir;
      return false;
    }
    tmpdir = abs_tmpdir;
    tmpdir += "/";
    IndexConsumer::setTmpDir(tmpdir);
    free(abs_tmpdir);

    return true;
  }
};

// define static members
std::string FileInfo::srcdir;
std::string FileInfo::output;
std::string IndexConsumer::tmpdir;
}

static FrontendPluginRegistry::Add<DXRIndexAction>
X("dxr-index", "create the dxr index database");<|MERGE_RESOLUTION|>--- conflicted
+++ resolved
@@ -183,17 +183,13 @@
     ci.getPreprocessor().addPPCallbacks(std::unique_ptr<PPCallbacks>(new PreprocThunk(this)));
 #else
     ci.getPreprocessor().addPPCallbacks(new PreprocThunk(this));
-<<<<<<< HEAD
-    // We have a bool type, so print "bool" instead of "_Bool" when we print
-    // types.
+#endif
+    // Print "bool" instead of "_Bool" when we print types.
     printPolicy.Bool = true;
     // Print just 'mytype' instead of 'class mytype' or 'enum mytype' etc.;
     // the tag doesn't help us and probably makes it harder to craft
     // handwritten queries.
     printPolicy.SuppressTagKeyword = true;
-=======
-#endif
->>>>>>> 51cba75d
   }
 
 #if CLANG_AT_LEAST(3, 3)
@@ -1266,7 +1262,7 @@
 protected:
 #if CLANG_AT_LEAST(3, 6)
   std::unique_ptr<ASTConsumer> CreateASTConsumer(CompilerInstance &CI,
-                                 llvm::StringRef f) override {
+                                                 llvm::StringRef f) override {
     return std::unique_ptr<ASTConsumer>(new IndexConsumer(CI));
 #else
   ASTConsumer *CreateASTConsumer(CompilerInstance &CI,
