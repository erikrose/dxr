--- conflicted
+++ resolved
@@ -1,13 +1,8 @@
 """The DXR plugin architecture"""
 
 from functools import partial, wraps
-<<<<<<< HEAD
+from inspect import isclass, isfunction
 from os.path import join
-from inspect import isclass, isfunction
-=======
-from inspect import isclass
-from os.path import join
->>>>>>> 94d10ba2
 
 from ordereddict import OrderedDict
 from pkg_resources import iter_entry_points
