--- conflicted
+++ resolved
@@ -275,14 +275,8 @@
                 'content',
                 is_case_sensitive=self._term['case_sensitive'])
         except NoTrigrams:
-<<<<<<< HEAD
-            raise BadTerm('Regexes need at least 3 literal characters in a '
+            raise BadTerm('Regexes need at least 3 literal characters in a  '
                           'row for speed.')
-        return {'not': positive} if self._term['not'] else positive
-=======
-            raise BadTerm('Regexes need at 3 literal characters in a row for '
-                          'speed.')
->>>>>>> cd4b0a26
 
     def highlight_content(self, result):
         return (m.span() for m in
