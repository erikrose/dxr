--- conflicted
+++ resolved
@@ -329,9 +329,6 @@
         // Turn into a boolean if it was undefined.
         redirect = !!redirect;
         appendResults = !!appendResults;
-<<<<<<< HEAD
-        queryString = queryString || buildAjaxURL(query, limit, 0, redirect);
-=======
         addToHistory = !!addToHistory;
         if (queryString) {
             // Normally there will be no explicit limit set in this case, but
@@ -342,9 +339,8 @@
         } else {
             lineHeight = parseInt(contentContainer.css('line-height'), 10);
             limit = Math.floor((window.innerHeight / lineHeight) + 25);
-            queryString = buildAjaxURL(query, caseSensitiveBox.prop('checked'), limit, 0, redirect);
-        }
->>>>>>> 2d774394
+            queryString = buildAjaxURL(query, limit, 0, redirect);
+        }
         function oneMoreRequest() {
             if (requestsInFlight === 0) {
                 $('#search-box').addClass('in-progress');
@@ -547,11 +543,6 @@
     window.addEventListener('load', function() {
         lastURLWasSearch = locationIsSearch();
         if (lastURLWasSearch) {
-            // Set case-sensitive checkbox according to the URL, and make sure
-            // the localstorage mirrors it.
-            var urlIsCaseSensitive = caseFromUrl() === true;
-            caseSensitiveBox.prop('checked', urlIsCaseSensitive);
-            localStorage.setItem('caseSensitive', urlIsCaseSensitive);
             doQuery(false, window.location.href);
         }
     });
