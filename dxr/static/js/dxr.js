--- conflicted
+++ resolved
@@ -4,7 +4,6 @@
 $(function() {
     'use strict';
 
-<<<<<<< HEAD
     var constants = $('#data');
 
     var dxr = {};
@@ -13,7 +12,7 @@
     dxr.icons = dxr.wwwroot + '/static/icons/';
     dxr.views = dxr.wwwroot + '/static/views';
     dxr.tree = constants.data('tree');
-=======
+
     /**
      * Disable and enable event on scroll begin and scroll end.
      * @see http://www.thecssninja.com/javascript/pointer-events-60fps
@@ -33,12 +32,6 @@
             root.style.pointerEvents = '';
         }, 500);
     }, false);
-
-    var constants = $('#data'),
-        wwwroot = constants.data('root'),
-        icons = wwwroot + '/static/icons/',
-        views = wwwroot + '/static/views';
->>>>>>> 5cdeb70b
 
     /**
      * Presents the user with a notification message
