import cgi
from itertools import chain, groupby
import re
import struct
import time

from parsimonious import Grammar
from parsimonious.nodes import NodeVisitor


# TODO: Some kind of UI feedback for bad regexes


# TODO
#   - Special argument files-only to just search for file names
#   - If no plugin returns an extents query, don't fetch content

<<<<<<< HEAD
=======
#TODO _parameters should be extracted from filters (possible if filters are defined first)
# List of parameters to isolate in the search query, ie. path:mypath
_parameters = ["path", "ext",
"type", "type-ref", "type-decl",
"function", "function-ref", "function-decl",
"var", "var-ref", "var-decl",
"namespace", "namespace-ref",
"namespace-alias", "namespace-alias-ref",
"macro", "macro-ref", "callers", "called-by",
"overridden", "overrides", "warning",
"warning-opt", "bases", "derived", "member"]

_parameters += ["-" + param for param in _parameters] + ["+" + param for param
    in _parameters] + ["-+" + param for param in _parameters] + ["+-" + param for param in _parameters]

#TODO Support negation of phrases, support phrases as args to params, ie. path:"my path", or warning:"..."


# Pattern recognizing a parameter and a argument, a phrase or a keyword
_pat = ("(?:(?P<regpar>-?regexp):(?P<del>.)(?P<regarg>(?:(?!(?P=del)).)+)(?P=del))|"
        "(?:(?P<param>%s):(?:\"(?P<qarg>[^\"]+)\"|(?P<arg>[^ ]+)))|"
        "(?:\"(?P<phrase>[^\"]+)\")|"
        "(?:-\"(?P<notphrase>[^\"]+)\")|"
        "(?P<keyword>[^ \"]+)")
# Regexp for parsing regular expression
_pat = re.compile(_pat % "|".join([re.escape(p) for p in _parameters]))

# Pattern for recognizing if a word will be tokenized as a single term.
# Ideally we should reuse our custom sqlite tokenizer, but that'll just
# complicated things, anyways, if it's not a identifier, it must be a single
# token, in which we'll wrap it anyway :)
_single_term = re.compile("^[a-zA-Z]+[a-zA-Z0-9]*$")
>>>>>>> 931f0101

class Query(object):
    """Query object, constructor will parse any search query"""

    def __init__(self, conn, querystr, should_explain=False, is_case_sensitive=True):
        self.conn = conn
        self._should_explain = should_explain
        self._sql_profile = []
        self.is_case_sensitive = is_case_sensitive

        # A dict with a key for each filter type (like "regexp") in the query.
        # There is also a special "text" key where free text ends up.
        self.terms = QueryVisitor(is_case_sensitive=is_case_sensitive).visit(query_grammar.parse(querystr))

    def single_term(self):
        """Return the single textual term comprising the query.

        If there is more than one term in the query or if the single term is a
        non-textual one, return None.

        """
        if self.terms.keys() == ['text'] and len(self.terms['text']) == 1:
            return self.terms['text'][0]['arg']

    #TODO Use named place holders in filters, this would make the filters easier to write

    def execute_sql(self, sql, *parameters):
        if self._should_explain:
            self._sql_profile.append({
                "sql" : sql,
                "parameters" : parameters[0] if len(parameters) >= 1 else [],
                "explanation" : self.conn.execute("EXPLAIN QUERY PLAN " + sql, *parameters)
            })
            start_time = time.time()
        res = self.conn.execute(sql, *parameters)
        if self._should_explain:
            # fetch results eagerly so we can get an accurate time for the entire operation
            res = res.fetchall()
            self._sql_profile[-1]["elapsed_time"] = time.time() - start_time
            self._sql_profile[-1]["nrows"] = len(res)
        return res

    # Fetch results using a query,
    # See: queryparser.py for details in query specification
    def results(self,
                offset=0, limit=100,
                markup='<b>', markdown='</b>'):
        """Return search results as an iterable of these::

            (icon,
             path within tree,
             (line_number, highlighted_line_of_code)), ...

        """
        sql = """
            SELECT files.path, files.icon, files.encoding, trg_index.text, files.id,
            extents(trg_index.contents)
                FROM trg_index, files
              WHERE %s ORDER BY files.path LIMIT ? OFFSET ?
        """
        conditions = " files.id = trg_index.id "
        arguments = []

        # Give each registered filter an opportunity to contribute to the
        # query. This query narrows down the universe to a set of matching
        # files:
        has_extents = False
        for f in filters:
            for conds, args, exts in f.filter(self.terms):
                has_extents = exts or has_extents
                conditions += " AND " + conds
                arguments += args

        sql %= conditions
        arguments += [limit, offset]

        #TODO Actually do something with the has_extents, ie. don't fetch contents

        cursor = self.execute_sql(sql, arguments)

        # For each returned file (including, only in the case of the trilite
        # filter, a set of extents)...
        for path, icon, encoding, content, file_id, extents in cursor:
            elist = []

            # Special hack for TriLite extents
            if extents:
                matchExtents = []
                for i in xrange(0, len(extents), 8):
                    s, e = struct.unpack("II", extents[i:i+8])
                    matchExtents.append((s, e, []))
                elist.append(fix_extents_overlap(sorted(matchExtents)))

            # Let each filter do one or more additional queries to find the
            # extents to highlight:
            for f in filters:
                for e in f.extents(self.terms, self.execute_sql, file_id):
                    elist.append(e)
            offsets = list(merge_extents(*elist))

            if self._should_explain:
                continue

            # Yield the file, metadata, and iterable of highlighted offsets:
            yield icon, path, _highlit_lines(content, offsets, markup, markdown, encoding)


        # TODO: Decouple and lexically evacuate this profiling stuff from
        # results():
        def number_lines(arr):
            ret = []
            for i in range(len(arr)):
                if arr[i] == "":
                    ret.append((i, " "))  # empty lines cause the <div> to collapse and mess up the formatting
                else:
                    ret.append((i, arr[i]))
            return ret

        for i in range(len(self._sql_profile)):
            profile = self._sql_profile[i]
            yield ("",
                          "sql %d (%d row(s); %s seconds)" % (i, profile["nrows"], profile["elapsed_time"]),
                          number_lines(profile["sql"].split("\n")))
            yield ("",
                          "parameters %d" % i,
                          number_lines(map(lambda parm: repr(parm), profile["parameters"])));
            yield ("",
                          "explanation %d" % i,
                          number_lines(map(lambda row: row["detail"], profile["explanation"])))


    def direct_result(self):
        """Return a single search result that is an exact match for the query.

        If there is such a result, return a tuple of (path from root of tree,
        line number). Otherwise, return None.

        """
        term = self.single_term()
        if not term:
            return None
        cur = self.conn.cursor()

        # See if we can find only one file match
        cur.execute("SELECT path FROM files WHERE path LIKE ? LIMIT 2", ("%/" + term,))
        rows = cur.fetchall()
        if rows and len(rows) == 1:
            return (rows[0]['path'], 1)

        # Case sensitive type matching
        cur.execute("""
            SELECT
                (SELECT path FROM files WHERE files.id = types.file_id) as path,
                types.file_line
              FROM types WHERE types.name = ? LIMIT 2
        """, (term,))
        rows = cur.fetchall()
        if rows and len(rows) == 1:
            return (rows[0]['path'], rows[0]['file_line'])

        # Case sensitive function names
        cur.execute("""
            SELECT
                    (SELECT path FROM files WHERE files.id = functions.file_id) as path,
                    functions.file_line
                FROM functions WHERE functions.name = ? LIMIT 2
        """, (term,))
        rows = cur.fetchall()
        if rows and len(rows) == 1:
            return (rows[0]['path'], rows[0]['file_line'])

        # Try fully qualified names
        if '::' in term:
            # Case insensitive type matching
            cur.execute("""
                SELECT
                      (SELECT path FROM files WHERE files.id = types.file_id) as path,
                      types.file_line
                    FROM types WHERE types.qualname LIKE ? LIMIT 2
            """, (term,))
            rows = cur.fetchall()
            if rows and len(rows) == 1:
                return (rows[0]['path'], rows[0]['file_line'])

            # Case insensitive function names
            cur.execute("""
            SELECT
                  (SELECT path FROM files WHERE files.id = functions.file_id) as path,
                  functions.file_line
                FROM functions WHERE functions.qualname LIKE ? LIMIT 2
            """, (term + '%',))  # Trailing % to eat "(int x)" etc.
            rows = cur.fetchall()
            if rows and len(rows) == 1:
                return (rows[0]['path'], rows[0]['file_line'])

        # Case insensitive type matching
        cur.execute("""
        SELECT
              (SELECT path FROM files WHERE files.id = types.file_id) as path,
              types.file_line
            FROM types WHERE types.name LIKE ? LIMIT 2
        """, (term,))
        rows = cur.fetchall()
        if rows and len(rows) == 1:
            return (rows[0]['path'], rows[0]['file_line'])

        # Case insensitive function names
        cur.execute("""
        SELECT
              (SELECT path FROM files WHERE files.id = functions.file_id) as path,
              functions.file_line
            FROM functions WHERE functions.name LIKE ? LIMIT 2
        """, (term,))
        rows = cur.fetchall()
        if rows and len(rows) == 1:
            return (rows[0]['path'], rows[0]['file_line'])

        # Okay we've got nothing
        return None


def _highlit_line(content, offsets, markup, markdown, encoding):
    """Return a line of string ``content`` with the given ``offsets`` prefixed
    by ``markup`` and suffixed by ``markdown``.

    We assume that none of the offsets split a multibyte character.

    """
    def chunks():
        try:
            # Start on the line the highlights are on:
            chars_before = content.rindex('\n', 0, offsets[0][0]) + 1
        except ValueError:
            chars_before = None
        for start, end in offsets:
            yield cgi.escape(content[chars_before:start].decode(encoding,
                                                                'replace'))
            yield markup
            yield cgi.escape(content[start:end].decode(encoding, 'replace'))
            yield markdown
            chars_before = end
        # Make sure to get the rest of the line after the last highlight:
        try:
            next_newline = content.index('\n', chars_before)
        except ValueError:  # eof
            next_newline = None
        yield cgi.escape(content[chars_before:next_newline].decode(encoding,
                                                                   'replace'))
    return ''.join(chunks())


def _highlit_lines(content, offsets, markup, markdown, encoding):
    """Return a list of (line number, highlit line) tuples.

    :arg content: The contents of the file against which the offsets are
        reported, as a bytestring. (We need to operate in terms of bytestrings,
        because those are the terms in which the C compiler gives us offsets.)
    :arg offsets: A sequence of non-overlapping (start offset, end offset,
        [keylist (presently unused)]) tuples describing each extent to
        highlight. The sequence must be in order by start offset.

    Assumes no newlines are highlit.

    """
    line_extents = []  # [(line_number, (start, end)), ...]
    lines_before = 1
    chars_before = 0
    for start, end, _ in offsets:
        # How many lines we've skipped since we last knew what line we were on:
        lines_since = content.count('\n', chars_before, start)

        # Figure out what line we're on, and throw this extent into its bucket:
        line = lines_before + lines_since
        line_extents.append((line, (start, end)))

        lines_before = line
        chars_before = end

    # Bucket highlit ranges by line, and build up the marked up strings:
    return [(line, _highlit_line(content,
                                 [extent for line, extent in lines_and_extents],
                                 markup,
                                 markdown,
                                 encoding)) for
            line, lines_and_extents in groupby(line_extents, lambda (l, e): l)]


def like_escape(val):
    """Escape for usage in as argument to the LIKE operator """
    return (val.replace("\\", "\\\\")
               .replace("_", "\\_")
               .replace("%", "\\%")
               .replace("?", "_")
               .replace("*", "%"))

class genWrap(object):
    """Auxiliary class for wrapping a generator and make it nicer"""
    def __init__(self, gen):
        self.gen = gen
        self.value = None
    def next(self):
        try:
            self.value = self.gen.next()
            return True
        except StopIteration:
            self.value = None
            return False


def merge_extents(*elist):
    """
        Take a list of extents generators and merge them into one stream of extents
        overlapping extents will be split in two, this means that they will start
        and stop at same location.
        Here we assume that each extent is a triple as follows:
            (start, end, keyset)

        Where keyset is a list of something that should be applied to the extent
        between start and end.
    """
    elist = [genWrap(e) for e in elist]
    elist = [e for e in elist if e.next()]
    while len(elist) > 0:
        start = min((e.value[0] for e in elist))
        end = min((e.value[1] for e in elist if e.value[0] == start))
        keylist = []
        for e in (e for e in elist if e.value[0] == start):
            for k in e.value[2]:
                if k not in keylist:
                    keylist.append(k)
            e.value = (end, e.value[1], e.value[2])
        yield start, end, keylist
        elist = [e for e in elist if e.value[0] < e.value[1] or e.next()]


def fix_extents_overlap(extents):
    """
        Take a sorted list of extents and yield the extents without overlapings.
        Assumes extents are of similar format as in merge_extents
    """
    # There must be two extents for there to be an overlap
    while len(extents) >= 2:
        # Take the two next extents
        start1, end1, keys1 = extents[0]
        start2, end2, keys2 = extents[1]
        # Check for overlap
        if end1 <= start2:
            # If no overlap, yield first extent
            yield start1, end1, keys1
            extents = extents[1:]
            continue
        # If overlap, yield extent from start1 to start2
        if start1 != start2:
            yield start1, start2, keys1
        extents[0] = (start2, end1, keys1 + keys2)
        extents[1] = (end1, end2, keys2)
    if len(extents) > 0:
        yield extents[0]


class SearchFilter(object):
    """Base class for all search filters, plugins subclasses this class and
            registers an instance of them calling register_filter
    """
    def filter(self, terms):
        """Yield tuples of SQL conditions, list of arguments, and True if this
        filter offers extents for results.

        SQL conditions must be string and condition on files.id.

        :arg terms: A dictionary with keys for each filter name I handle (as
            well as others, possibly, which should be ignored). Example::

                {'function': [{'arg': 'o hai',
                               'not': False,
                               'case_sensitive': False,
                               'qualified': False},
                               {'arg': 'what::next',
                                'not': True,
                                'case_sensitive': False,
                                'qualified': True}],
                  ...}

        """
        return []

    def extents(self, terms, execute_sql, file_id):
        """Return an ordered iterable of extents to highlight. Or an iterable
        of generators. It seems to vary.

        :arg execute_sql: A callable that takes some SQL and an iterable of
            params and executes it, returning the result
        :arg file_id: The ID of the file from which to return extents
        :arg kwargs: A dictionary with keys for each filter name I handle (as
            well as others, possibly), as in filter()

        """
        return []

    def names(self):
        """Return a list of filter names this filter handles.

        This smooths out the difference between the trilite filter (which
        handles 2 different params) and the other filters (which handle only 1).

        """
        return [self.param] if hasattr(self, 'param') else self.params


class TriLiteSearchFilter(SearchFilter):
    params = ['text', 'regexp']

    def filter(self, terms):
        not_conds = []
        not_args  = []
        for term in terms.get('text', []):
            if term['arg']:
                if term['not']:
                    not_conds.append("trg_index.contents MATCH ?")
                    not_args.append(('substr:' if term['case_sensitive']
                                               else 'isubstr:') +
                                    term['arg'])
                else:
                    yield ("trg_index.contents MATCH ?",
                           [('substr-extents:' if term['case_sensitive']
                                               else 'isubstr-extents:') +
                            term['arg']],
                           True)
        for term in terms.get('regexp', []):
            if term['arg']:
                if term['not']:
                    not_conds.append("trg_index.contents MATCH ?")
                    not_args.append("regexp:" + term['arg'])
                else:
                    yield ("trg_index.contents MATCH ?",
                           ["regexp-extents:" + term['arg']],
                           True)

        if not_conds:
            yield (""" files.id NOT IN (SELECT id FROM trg_index WHERE %s) """
                       % " AND ".join(not_conds),
                   not_args,
                   False)

    # Notice that extents is more efficiently handled in the search query
    # Sorry to break the pattern, but it's significantly faster.


class SimpleFilter(SearchFilter):
    """Search filter for limited results.
            This filter take 5 parameters, defined as follows:
                param           Search parameter from query
                filter_sql      Sql condition for limited using argument to param
                neg_filter_sql  Sql condition for limited using argument to param negated.
                ext_sql         Sql statement fetch an ordered list of extents, given
                                                file-id and argument to param as parameters.
                                                (None if not applicable)
                formatter       Function/lambda expression for formatting the argument
    """
    def __init__(self, param, filter_sql, neg_filter_sql, ext_sql, formatter):
        SearchFilter.__init__(self)
        self.param = param
        self.filter_sql = filter_sql
        self.neg_filter_sql = neg_filter_sql
        self.ext_sql = ext_sql
        self.formatter = formatter

    def filter(self, terms):
        for term in terms.get(self.param, []):
            arg = term['arg']
            if term['not']:
                yield self.neg_filter_sql, self.formatter(arg), False
            else:
                yield self.filter_sql, self.formatter(arg), self.ext_sql is not None

    def extents(self, terms, execute_sql, file_id):
        if self.ext_sql:
            for term in terms.get(self.param, []):
                for start, end in execute_sql(self.ext_sql,
                                              [file_id] + self.formatter(term['arg'])):
                    yield start, end, []


class ExistsLikeFilter(SearchFilter):
    """Search filter for asking of something LIKE this EXISTS,
            This filter takes 5 parameters, param is the search query parameter,
            "-" + param is a assumed to be the negated search filter.
            The filter_sql must be an (SELECT 1 FROM ... WHERE ... %s ...), sql condition on files.id,
            s.t. replacing %s with "qual_name = ?" or "like_name LIKE %?%" where ? is arg given to param
            in search query, and prefixing with EXISTS or NOT EXISTS will yield search
            results as desired :)
            (BTW, did I mention that 'as desired' is awesome way of writing correct specifications)
            ext_sql, must be an sql statement for a list of extent start and end,
            given arguments (file_id, %arg%), where arg is the argument given to
            param. Again %s will be replaced with " = ?" or "LIKE %?%" depending on
            whether or not param is prefixed +
    """
    def __init__(self, param, filter_sql, ext_sql, qual_name, like_name):
        super(ExistsLikeFilter, self).__init__()
        self.param = param
        self.filter_sql = filter_sql
        self.ext_sql = ext_sql
        self.qual_expr = " %s = ? " % qual_name
        self.like_expr = """ %s LIKE ? ESCAPE "\\" """ % like_name

    def filter(self, terms):
        for term in terms.get(self.param, []):
            is_qualified = term['qualified']
            arg = term['arg']
            filter_sql = (self.filter_sql % (self.qual_expr if is_qualified
                                             else self.like_expr))
            sql_params = [arg if is_qualified else like_escape(arg)]
            if term['not']:
                yield 'NOT EXISTS (%s)' % filter_sql, sql_params, False
            else:
                yield 'EXISTS (%s)' % filter_sql, sql_params, self.ext_sql is not None

    def extents(self, terms, execute_sql, file_id):
        def builder():
            for term in terms.get(self.param, []):
                arg = term['arg']
                escaped_arg, sql_expr = (
                    (arg, self.qual_expr) if term['qualified']
                    else (like_escape(arg), self.like_expr))
                for start, end in execute_sql(self.ext_sql % sql_expr,
                                              [file_id, escaped_arg]):
                    # Nones used to occur in the DB. Is this still true?
                    if start and end:
                        yield start, end, []
        if self.ext_sql:
            yield builder()

class UnionFilter(SearchFilter):
    """Provides a filter matching the union of the given filters.

            For when you want OR instead of AND.
    """
    def __init__(self, filters):
        super(UnionFilter, self).__init__()
        # For the moment, UnionFilter supports only single-param filters. There
        # is no reason this can't change.
        unique_params = set(f.param for f in filters)
        if len(unique_params) > 1:
            raise ValueError('All filters that make up a union filter must have the same name, but we got %s.' % ' and '.join(unique_params))
        self.param = unique_params.pop()  # for consistency with other
        self.filters = filters

    def filter(self, terms):
        for res in zip(*(filt.filter(terms) for filt in self.filters)):
            yield ('(' + ' OR '.join(conds for (conds, args, exts) in res) + ')',
                   [arg for (conds, args, exts) in res for arg in args],
                   any(exts for (conds, args, exts) in res))

    def extents(self, terms, execute_sql, file_id):
        def builder():
            for filt in self.filters:
                for hits in filt.extents(terms, execute_sql, file_id):
                    for hit in hits:
                        yield hit
        def sorter():
            for hits in groupby(sorted(builder())):
                yield hits[0]
        yield sorter()


# Register filters by adding them to this list:
filters = [
    TriLiteSearchFilter(),

    # path filter
    SimpleFilter(
        param             = "path",
        filter_sql        = """files.path LIKE ? ESCAPE "\\" """,
        neg_filter_sql    = """files.path NOT LIKE ? ESCAPE "\\" """,
        ext_sql           = None,
        formatter         = lambda arg: ['%' + like_escape(arg) + '%']
    ),

    # ext filter
    SimpleFilter(
        param             = "ext",
        filter_sql        = """files.path LIKE ? ESCAPE "\\" """,
        neg_filter_sql    = """files.path NOT LIKE ? ESCAPE "\\" """,
        ext_sql           = None,
        formatter         = lambda arg: ['%' +
            like_escape(arg if arg.startswith(".") else "." + arg)]
    ),


    # type filter
    UnionFilter([
      ExistsLikeFilter(
        param         = "type",
        filter_sql    = """SELECT 1 FROM types
                           WHERE %s
                             AND types.file_id = files.id
                        """,
        ext_sql       = """SELECT types.extent_start, types.extent_end FROM types
                           WHERE types.file_id = ?
                             AND %s
                           ORDER BY types.extent_start
                        """,
        like_name     = "types.name",
        qual_name     = "types.qualname"
      ),
      ExistsLikeFilter(
        param         = "type",
        filter_sql    = """SELECT 1 FROM typedefs
                           WHERE %s
                             AND typedefs.file_id = files.id
                        """,
        ext_sql       = """SELECT typedefs.extent_start, typedefs.extent_end FROM typedefs
                           WHERE typedefs.file_id = ?
                             AND %s
                           ORDER BY typedefs.extent_start
                        """,
        like_name     = "typedefs.name",
        qual_name     = "typedefs.qualname"
      ),
    ]),

    # type-ref filter
    UnionFilter([
      ExistsLikeFilter(
        param         = "type-ref",
        filter_sql    = """SELECT 1 FROM types, type_refs AS refs
                           WHERE %s
                             AND types.id = refs.refid AND refs.file_id = files.id
                        """,
        ext_sql       = """SELECT refs.extent_start, refs.extent_end FROM type_refs AS refs
                           WHERE refs.file_id = ?
                             AND EXISTS (SELECT 1 FROM types
                                         WHERE %s
                                           AND types.id = refs.refid)
                           ORDER BY refs.extent_start
                        """,
        like_name     = "types.name",
        qual_name     = "types.qualname"
      ),
      ExistsLikeFilter(
        param         = "type-ref",
        filter_sql    = """SELECT 1 FROM typedefs, typedef_refs AS refs
                           WHERE %s
                             AND typedefs.id = refs.refid AND refs.file_id = files.id
                        """,
        ext_sql       = """SELECT refs.extent_start, refs.extent_end FROM typedef_refs AS refs
                           WHERE refs.file_id = ?
                             AND EXISTS (SELECT 1 FROM typedefs
                                         WHERE %s
                                           AND typedefs.id = refs.refid)
                           ORDER BY refs.extent_start
                        """,
        like_name     = "typedefs.name",
        qual_name     = "typedefs.qualname"
      ),
    ]),

    # type-decl filter
    ExistsLikeFilter(
      param         = "type-decl",
      filter_sql    = """SELECT 1 FROM types, type_decldef AS decldef
                         WHERE %s
                           AND types.id = decldef.defid AND decldef.file_id = files.id
                      """,
      ext_sql       = """SELECT decldef.extent_start, decldef.extent_end FROM type_decldef AS decldef
                         WHERE decldef.file_id = ?
                           AND EXISTS (SELECT 1 FROM types
                                       WHERE %s
                                         AND types.id = decldef.defid)
                         ORDER BY decldef.extent_start
                      """,
      like_name     = "types.name",
      qual_name     = "types.qualname"
    ),

    # function filter
    ExistsLikeFilter(
        param         = "function",
        filter_sql    = """SELECT 1 FROM functions
                           WHERE %s
                             AND functions.file_id = files.id
                        """,
        ext_sql       = """SELECT functions.extent_start, functions.extent_end FROM functions
                           WHERE functions.file_id = ?
                             AND %s
                           ORDER BY functions.extent_start
                        """,
        like_name     = "functions.name",
        qual_name     = "functions.qualname"
    ),

    # function-ref filter
    ExistsLikeFilter(
        param         = "function-ref",
        filter_sql    = """SELECT 1 FROM functions, function_refs AS refs
                           WHERE %s
                             AND functions.id = refs.refid AND refs.file_id = files.id
                        """,
        ext_sql       = """SELECT refs.extent_start, refs.extent_end FROM function_refs AS refs
                           WHERE refs.file_id = ?
                             AND EXISTS (SELECT 1 FROM functions
                                         WHERE %s
                                           AND functions.id = refs.refid)
                           ORDER BY refs.extent_start
                        """,
        like_name     = "functions.name",
        qual_name     = "functions.qualname"
    ),

    # function-decl filter
    ExistsLikeFilter(
        param         = "function-decl",
        filter_sql    = """SELECT 1 FROM functions, function_decldef as decldef
                           WHERE %s
                             AND functions.id = decldef.defid AND decldef.file_id = files.id
                        """,
        ext_sql       = """SELECT decldef.extent_start, decldef.extent_end FROM function_decldef AS decldef
                           WHERE decldef.file_id = ?
                             AND EXISTS (SELECT 1 FROM functions
                                         WHERE %s
                                           AND functions.id = decldef.defid)
                           ORDER BY decldef.extent_start
                        """,
        like_name     = "functions.name",
        qual_name     = "functions.qualname"
    ),

    # var filter
    ExistsLikeFilter(
        param         = "var",
        filter_sql    = """SELECT 1 FROM variables
                           WHERE %s
                             AND variables.file_id = files.id
                        """,
        ext_sql       = """SELECT variables.extent_start, variables.extent_end FROM variables
                           WHERE variables.file_id = ?
                             AND %s
                           ORDER BY variables.extent_start
                        """,
        like_name     = "variables.name",
        qual_name     = "variables.qualname"
    ),

    # var-ref filter
    ExistsLikeFilter(
        param         = "var-ref",
        filter_sql    = """SELECT 1 FROM variables, variable_refs AS refs
                           WHERE %s
                             AND variables.id = refs.refid AND refs.file_id = files.id
                        """,
        ext_sql       = """SELECT refs.extent_start, refs.extent_end FROM variable_refs AS refs
                           WHERE refs.file_id = ?
                             AND EXISTS (SELECT 1 FROM variables
                                         WHERE %s
                                           AND variables.id = refs.refid)
                           ORDER BY refs.extent_start
                        """,
        like_name     = "variables.name",
        qual_name     = "variables.qualname"
    ),

    # var-decl filter
    ExistsLikeFilter(
        param         = "var-decl",
        filter_sql    = """SELECT 1 FROM variables, variable_decldef AS decldef
                           WHERE %s
                             AND variables.id = decldef.defid AND decldef.file_id = files.id
                        """,
        ext_sql       = """SELECT decldef.extent_start, decldef.extent_end FROM variable_decldef AS decldef
                           WHERE decldef.file_id = ?
                             AND EXISTS (SELECT 1 FROM variables
                                         WHERE %s
                                           AND variables.id = decldef.defid)
                           ORDER BY decldef.extent_start
                        """,
        like_name     = "variables.name",
        qual_name     = "variables.qualname"
    ),

    # namespace filter
    ExistsLikeFilter(
        param         = "namespace",
        filter_sql    = """SELECT 1 FROM namespaces
                           WHERE %s
                             AND namespaces.file_id = files.id
                        """,
        ext_sql       = """SELECT namespaces.extent_start, namespaces.extent_end FROM namespaces
                           WHERE namespaces.file_id = ?
                             AND %s
                           ORDER BY namespaces.extent_start
                        """,
        like_name     = "namespaces.name",
        qual_name     = "namespaces.qualname"
    ),

    # namespace-ref filter
    ExistsLikeFilter(
        param         = "namespace-ref",
        filter_sql    = """SELECT 1 FROM namespaces, namespace_refs AS refs
                           WHERE %s
                             AND namespaces.id = refs.refid AND refs.file_id = files.id
                        """,
        ext_sql       = """SELECT refs.extent_start, refs.extent_end FROM namespace_refs AS refs
                           WHERE refs.file_id = ?
                             AND EXISTS (SELECT 1 FROM namespaces
                                         WHERE %s
                                           AND namespaces.id = refs.refid)
                           ORDER BY refs.extent_start
                        """,
        like_name     = "namespaces.name",
        qual_name     = "namespaces.qualname"
    ),

    # namespace-alias filter
    ExistsLikeFilter(
        param         = "namespace-alias",
        filter_sql    = """SELECT 1 FROM namespace_aliases
                           WHERE %s
                             AND namespace_aliases.file_id = files.id
                        """,
        ext_sql       = """SELECT namespace_aliases.extent_start, namespace_aliases.extent_end FROM namespace_aliases
                           WHERE namespace_aliases.file_id = ?
                             AND %s
                           ORDER BY namespace_aliases.extent_start
                        """,
        like_name     = "namespace_aliases.name",
        qual_name     = "namespace_aliases.qualname"
    ),

    # namespace-alias-ref filter
    ExistsLikeFilter(
        param         = "namespace-alias-ref",
        filter_sql    = """SELECT 1 FROM namespace_aliases, namespace_alias_refs AS refs
                           WHERE %s
                             AND namespace_aliases.id = refs.refid AND refs.file_id = files.id
                        """,
        ext_sql       = """SELECT refs.extent_start, refs.extent_end FROM namespace_alias_refs AS refs
                           WHERE refs.file_id = ?
                             AND EXISTS (SELECT 1 FROM namespace_aliases
                                         WHERE %s
                                           AND namespace_aliases.id = refs.refid)
                           ORDER BY refs.extent_start
                        """,
        like_name     = "namespace_aliases.name",
        qual_name     = "namespace_aliases.qualname"
    ),

    # macro filter
    ExistsLikeFilter(
        param         = "macro",
        filter_sql    = """SELECT 1 FROM macros
                           WHERE %s
                             AND macros.file_id = files.id
                        """,
        ext_sql       = """SELECT macros.extent_start, macros.extent_end FROM macros
                           WHERE macros.file_id = ?
                             AND %s
                           ORDER BY macros.extent_start
                        """,
        like_name     = "macros.name",
        qual_name     = "macros.name"
    ),

    # macro-ref filter
    ExistsLikeFilter(
        param         = "macro-ref",
        filter_sql    = """SELECT 1 FROM macros, macro_refs AS refs
                           WHERE %s
                             AND macros.id = refs.refid AND refs.file_id = files.id
                        """,
        ext_sql       = """SELECT refs.extent_start, refs.extent_end FROM macro_refs AS refs
                           WHERE refs.file_id = ?
                             AND EXISTS (SELECT 1 FROM macros
                                         WHERE %s
                                           AND macros.id = refs.refid)
                           ORDER BY refs.extent_start
                        """,
        like_name     = "macros.name",
        qual_name     = "macros.name"
    ),

    UnionFilter([
      # callers filter (direct-calls)
      ExistsLikeFilter(
          param         = "callers",
          filter_sql    = """SELECT 1
                              FROM functions as caller, functions as target, callers
                             WHERE %s
                               AND callers.targetid = target.id
                               AND callers.callerid = caller.id
                               AND caller.file_id = files.id
                          """,
          ext_sql       = """SELECT functions.extent_start, functions.extent_end
                              FROM functions
                             WHERE functions.file_id = ?
                               AND EXISTS (SELECT 1 FROM functions as target, callers
                                            WHERE %s
                                              AND callers.targetid = target.id
                                              AND callers.callerid = functions.id
                                          )
                             ORDER BY functions.extent_start
                          """,
          like_name     = "target.name",
          qual_name     = "target.qualname"
      ),

      # callers filter (indirect-calls)
      ExistsLikeFilter(
          param         = "callers",
          filter_sql    = """SELECT 1
                              FROM functions as caller, functions as target, callers, targets
                             WHERE %s
                               AND targets.funcid = target.id
                               AND targets.targetid = callers.targetid
                               AND callers.callerid = caller.id
                               AND caller.file_id = files.id
                          """,
          ext_sql       = """SELECT functions.extent_start, functions.extent_end
                              FROM functions
                             WHERE functions.file_id = ?
                               AND EXISTS (SELECT 1 FROM functions as target, callers, targets
                                            WHERE %s
                                              AND targets.funcid = target.id
                                              AND targets.targetid = callers.targetid
                                              AND callers.callerid = functions.id
                                          )
                             ORDER BY functions.extent_start
                          """,
          like_name     = "target.name",
          qual_name     = "target.qualname"
      ),
    ]),

    UnionFilter([
      # called-by filter (direct calls)
      ExistsLikeFilter(
          param         = "called-by",
          filter_sql    = """SELECT 1
                               FROM functions as target, functions as caller, callers
                              WHERE %s
                                AND callers.callerid = caller.id
                                AND callers.targetid = target.id
                                AND target.file_id = files.id
                          """,
          ext_sql       = """SELECT functions.extent_start, functions.extent_end
                              FROM functions
                             WHERE functions.file_id = ?
                               AND EXISTS (SELECT 1 FROM functions as caller, callers
                                            WHERE %s
                                              AND caller.id = callers.callerid
                                              AND callers.targetid = functions.id
                                          )
                             ORDER BY functions.extent_start
                          """,
          like_name     = "caller.name",
          qual_name     = "caller.qualname"
      ),

      # called-by filter (indirect calls)
      ExistsLikeFilter(
          param         = "called-by",
          filter_sql    = """SELECT 1
                               FROM functions as target, functions as caller, callers, targets
                              WHERE %s
                                AND callers.callerid = caller.id
                                AND targets.funcid = target.id
                                AND targets.targetid = callers.targetid
                                AND target.file_id = files.id
                          """,
          ext_sql       = """SELECT functions.extent_start, functions.extent_end
                              FROM functions
                             WHERE functions.file_id = ?
                               AND EXISTS (SELECT 1 FROM functions as caller, callers, targets
                                            WHERE %s
                                              AND caller.id = callers.callerid
                                              AND targets.funcid = functions.id
                                              AND targets.targetid = callers.targetid
                                          )
                             ORDER BY functions.extent_start
                          """,
          like_name     = "caller.name",
          qual_name     = "caller.qualname"
      ),
    ]),

    # overridden filter
    ExistsLikeFilter(
        param         = "overridden",
        filter_sql    = """SELECT 1
                             FROM functions as base, functions as derived, targets
                            WHERE %s
                              AND base.id = -targets.targetid
                              AND derived.id = targets.funcid
                              AND base.id <> derived.id
                              AND base.file_id = files.id
                        """,
        ext_sql       = """SELECT functions.extent_start, functions.extent_end
                            FROM functions
                           WHERE functions.file_id = ?
                             AND EXISTS (SELECT 1 FROM functions as derived, targets
                                          WHERE %s
                                            AND functions.id = -targets.targetid
                                            AND derived.id = targets.funcid
                                            AND functions.id <> derived.id
                                        )
                           ORDER BY functions.extent_start
                        """,
        like_name     = "derived.name",
        qual_name     = "derived.qualname"
    ),

    # overrides filter
    ExistsLikeFilter(
        param         = "overrides",
        filter_sql    = """SELECT 1
                             FROM functions as base, functions as derived, targets
                            WHERE %s
                              AND base.id = -targets.targetid
                              AND derived.id = targets.funcid
                              AND base.id <> derived.id
                              AND derived.file_id = files.id
                        """,
        ext_sql       = """SELECT functions.extent_start, functions.extent_end
                            FROM functions
                           WHERE functions.file_id = ?
                             AND EXISTS (SELECT 1 FROM functions as base, targets
                                          WHERE %s
                                            AND base.id = -targets.targetid
                                            AND functions.id = targets.funcid
                                            AND base.id <> functions.id
                                        )
                           ORDER BY functions.extent_start
                        """,
        like_name     = "base.name",
        qual_name     = "base.qualname"
    ),

    #warning filter
    ExistsLikeFilter(
        param         = "warning",
        filter_sql    = """SELECT 1 FROM warnings
                            WHERE %s
                              AND warnings.file_id = files.id """,
        ext_sql       = """SELECT warnings.extent_start, warnings.extent_end
                             FROM warnings
                            WHERE warnings.file_id = ?
                              AND %s
                        """,
        like_name     = "warnings.msg",
        qual_name     = "warnings.msg"
    ),

    #warning-opt filter
    ExistsLikeFilter(
        param         = "warning-opt",
        filter_sql    = """SELECT 1 FROM warnings
                            WHERE %s
                              AND warnings.file_id = files.id """,
        ext_sql       = """SELECT warnings.extent_start, warnings.extent_end
                             FROM warnings
                            WHERE warnings.file_id = ?
                              AND %s
                        """,
        like_name     = "warnings.opt",
        qual_name     = "warnings.opt"
    ),

    # bases filter
    ExistsLikeFilter(
        param         = "bases",
        filter_sql    = """SELECT 1 FROM types as base, impl, types
                            WHERE %s
                              AND impl.tbase = base.id
                              AND impl.tderived = types.id
                              AND base.file_id = files.id""",
        ext_sql       = """SELECT base.extent_start, base.extent_end
                            FROM types as base
                           WHERE base.file_id = ?
                             AND EXISTS (SELECT 1 FROM impl, types
                                         WHERE impl.tbase = base.id
                                           AND impl.tderived = types.id
                                           AND %s
                                        )
                        """,
        like_name     = "types.name",
        qual_name     = "types.qualname"
    ),

    # derived filter
    ExistsLikeFilter(
        param         = "derived",
        filter_sql    = """SELECT 1 FROM types as sub, impl, types
                            WHERE %s
                              AND impl.tbase = types.id
                              AND impl.tderived = sub.id
                              AND sub.file_id = files.id""",
        ext_sql       = """SELECT sub.extent_start, sub.extent_end
                            FROM types as sub
                           WHERE sub.file_id = ?
                             AND EXISTS (SELECT 1 FROM impl, types
                                         WHERE impl.tbase = types.id
                                           AND impl.tderived = sub.id
                                           AND %s
                                        )
                        """,
        like_name     = "types.name",
        qual_name     = "types.qualname"
    ),

    UnionFilter([
      # member filter for functions
      ExistsLikeFilter(
        param         = "member",
        filter_sql    = """SELECT 1 FROM types as type, functions as mem
                            WHERE %s
                              AND mem.scopeid = type.id AND mem.file_id = files.id
                        """,
        ext_sql       = """ SELECT extent_start, extent_end
                              FROM functions as mem WHERE mem.file_id = ?
                                      AND EXISTS ( SELECT 1 FROM types as type
                                                    WHERE %s
                                                      AND type.id = mem.scopeid)
                           ORDER BY mem.extent_start
                        """,
        like_name     = "type.name",
        qual_name     = "type.qualname"
      ),
      # member filter for types
      ExistsLikeFilter(
        param         = "member",
        filter_sql    = """SELECT 1 FROM types as type, types as mem
                            WHERE %s
                              AND mem.scopeid = type.id AND mem.file_id = files.id
                        """,
        ext_sql       = """ SELECT extent_start, extent_end
                              FROM types as mem WHERE mem.file_id = ?
                                      AND EXISTS ( SELECT 1 FROM types as type
                                                    WHERE %s
                                                      AND type.id = mem.scopeid)
                           ORDER BY mem.extent_start
                        """,
        like_name     = "type.name",
        qual_name     = "type.qualname"
      ),
      # member filter for variables
      ExistsLikeFilter(
        param         = "member",
        filter_sql    = """SELECT 1 FROM types as type, variables as mem
                            WHERE %s
                              AND mem.scopeid = type.id AND mem.file_id = files.id
                        """,
        ext_sql       = """ SELECT extent_start, extent_end
                              FROM variables as mem WHERE mem.file_id = ?
                                      AND EXISTS ( SELECT 1 FROM types as type
                                                    WHERE %s
                                                      AND type.id = mem.scopeid)
                           ORDER BY mem.extent_start
                        """,
        like_name     = "type.name",
        qual_name     = "type.qualname"
      ),
    ])
]


query_grammar = Grammar(ur'''
    query = _ term*
    term = not_term / positive_term
    not_term = not positive_term
    positive_term = filtered_term / text

    # A term with a filter name prepended:
    filtered_term = maybe_plus filter ":" text

    # Bare or quoted text, possibly with spaces. Not empty.
    text = (double_quoted_text / single_quoted_text / bare_text) _

    filter = ~r"''' +
        # regexp, function, etc. No filter is a prefix of a later one. This
        # avoids premature matches.
        '|'.join(sorted(chain.from_iterable(map(re.escape, f.names()) for f in filters),
                        key=len,
                        reverse=True)) +
             ur'''"

    not = "-"

    # You can stick a plus in front of anything, and it'll parse, but it has
    # meaning only with the filters where it makes sense.
    maybe_plus = "+"?

    # Unquoted text until a space or EOL:
    bare_text = ~r"[^ ]+"

    # A string starting with a double quote and extending to {a double quote
    # followed by a space} or {a double quote followed by the end of line} or
    # {simply the end of line}, ignoring (that is, including) backslash-escaped
    # quotes. The intent is to take quoted strings like `"hi \there"woo"` and
    # take a good guess at what you mean even while you're still typing, before
    # you've closed the quote. The motivation for providing backslash-escaping
    # is so you can express trailing quote-space pairs without having the
    # scanner prematurely end.
    double_quoted_text = ~r'"(?P<content>(?:[^"\\]*(?:\\"|\\|"[^ ])*)*)(?:"(?= )|"$|$)'
    # A symmetric rule for single quotes:
    single_quoted_text = ~r"'(?P<content>(?:[^'\\]*(?:\\'|\\|'[^ ])*)*)(?:'(?= )|'$|$)"

    _ = ~r"[ \t]*"
    ''')


class QueryVisitor(NodeVisitor):
    visit_positive_term = NodeVisitor.lift_child

    def __init__(self, is_case_sensitive=False):
        """Construct.

        :arg is_case_sensitive: What "case_sensitive" value to set on every
            term. This is meant to be temporary, until we expose per-term case
            sensitivity to the user.

        """
        super(NodeVisitor, self).__init__()
        self.is_case_sensitive = is_case_sensitive

    def visit_query(self, query, (_, terms)):
        """Group terms into a dict of lists by filter type, and return it."""
        d = {}
        for filter_name, subdict in terms:
            d.setdefault(filter_name, []).append(subdict)
        return d

    def visit_term(self, term, ((filter_name, subdict),)):
        """Set the case-sensitive bit and, if not already set, a default not
        bit."""
        subdict['case_sensitive'] = self.is_case_sensitive
        subdict.setdefault('not', False)
        subdict.setdefault('qualified', False)
        return filter_name, subdict

    def visit_not_term(self, not_term, (not_, (filter_name, subdict))):
        """Add "not" bit to the subdict."""
        subdict['not'] = True
        return filter_name, subdict

    def visit_filtered_term(self, filtered_term, (plus, filter, colon, (text_type, subdict))):
        """Add fully-qualified indicator to the term subdict, and return it and
        the filter name."""
        subdict['qualified'] = plus.text == '+'
        return filter.text, subdict

    def visit_text(self, text, ((some_text,), _)):
        """Create the subdictionary that lives in Query.terms. Return it and
        'text', indicating that this is a bare or quoted run of text. If it is
        actually an argument to a filter, ``visit_filtered_term`` will
        overrule us later.

        """
        return 'text', {'arg': some_text}

    def visit_maybe_plus(self, plus, wtf):
        """Keep the plus from turning into a list half the time. That makes it
        awkward to compare against."""
        return plus

    def visit_bare_text(self, bare_text, visited_children):
        return bare_text.text

    def visit_double_quoted_text(self, quoted_text, visited_children):
        return quoted_text.match.group('content').replace(r'\"', '"')

    def visit_single_quoted_text(self, quoted_text, visited_children):
        return quoted_text.match.group('content').replace(r"\'", "'")

    def generic_visit(self, node, visited_children):
        """Replace childbearing nodes with a list of their children; keep
        others untouched.

        """
        return visited_children or node<|MERGE_RESOLUTION|>--- conflicted
+++ resolved
@@ -15,41 +15,6 @@
 #   - Special argument files-only to just search for file names
 #   - If no plugin returns an extents query, don't fetch content
 
-<<<<<<< HEAD
-=======
-#TODO _parameters should be extracted from filters (possible if filters are defined first)
-# List of parameters to isolate in the search query, ie. path:mypath
-_parameters = ["path", "ext",
-"type", "type-ref", "type-decl",
-"function", "function-ref", "function-decl",
-"var", "var-ref", "var-decl",
-"namespace", "namespace-ref",
-"namespace-alias", "namespace-alias-ref",
-"macro", "macro-ref", "callers", "called-by",
-"overridden", "overrides", "warning",
-"warning-opt", "bases", "derived", "member"]
-
-_parameters += ["-" + param for param in _parameters] + ["+" + param for param
-    in _parameters] + ["-+" + param for param in _parameters] + ["+-" + param for param in _parameters]
-
-#TODO Support negation of phrases, support phrases as args to params, ie. path:"my path", or warning:"..."
-
-
-# Pattern recognizing a parameter and a argument, a phrase or a keyword
-_pat = ("(?:(?P<regpar>-?regexp):(?P<del>.)(?P<regarg>(?:(?!(?P=del)).)+)(?P=del))|"
-        "(?:(?P<param>%s):(?:\"(?P<qarg>[^\"]+)\"|(?P<arg>[^ ]+)))|"
-        "(?:\"(?P<phrase>[^\"]+)\")|"
-        "(?:-\"(?P<notphrase>[^\"]+)\")|"
-        "(?P<keyword>[^ \"]+)")
-# Regexp for parsing regular expression
-_pat = re.compile(_pat % "|".join([re.escape(p) for p in _parameters]))
-
-# Pattern for recognizing if a word will be tokenized as a single term.
-# Ideally we should reuse our custom sqlite tokenizer, but that'll just
-# complicated things, anyways, if it's not a identifier, it must be a single
-# token, in which we'll wrap it anyway :)
-_single_term = re.compile("^[a-zA-Z]+[a-zA-Z0-9]*$")
->>>>>>> 931f0101
 
 class Query(object):
     """Query object, constructor will parse any search query"""
