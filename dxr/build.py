--- conflicted
+++ resolved
@@ -104,15 +104,11 @@
                                                     key=attrgetter('name')))),
              wwwroot=repr(config.wwwroot),
              generated_date=repr(config.generated_date),
+             google_analytics_key=repr(config.google_analytics_key),
              default_tree=repr(config.default_tree),
-<<<<<<< HEAD
              es_hosts=repr(config.es_hosts),
              es_aliases=repr(dict((name, alias) for
                                   name, alias, index in indices))))
-=======
-             google_analytics_key=repr(config.google_analytics_key),
-             filter_language=repr(config.filter_language)))
->>>>>>> dea82490
 
     # Make new indices live:
     for _, alias, index in indices:
@@ -390,7 +386,6 @@
             for f in folders:
                 yield join(root, f)
 
-<<<<<<< HEAD
 
 def index_file(tree, tree_indexers, path, es, index, jinja_env):
     """Index a single file into ES, and build a static HTML representation of it.
@@ -487,6 +482,7 @@
                               t.description)
                              for t in tree.config.sorted_tree_order],
              'generated_date': tree.config.generated_date,
+             'google_analytics_key': tree.config.google_analytics_key,
              'filters': filter_menu_items(),
 
              # File template variables:
@@ -568,35 +564,6 @@
                 print formatted_tb
                 # Abort everything if anything fails:
                 raise type, value  # exits with non-zero
-=======
-    _fill_and_write_template(
-        jinja_env,
-        'folder.html',
-        dst_path,
-        {# Common template variables:
-         'wwwroot': tree.config.wwwroot,
-         'tree': tree.name,
-         'tree_tuples': [(t.name,
-                          browse_url(t.name, tree.config.wwwroot, folder),
-                          t.description)
-                         for t in tree.config.sorted_tree_order],
-         'generated_date': tree.config.generated_date,
-         'paths_and_names': linked_pathname(folder, tree.name),
-         'filters': filter_menu_items(tree.config.filter_language),
-         # Autofocus only at the root of each tree:
-         'should_autofocus_query': folder == '',
-         # google analytics, if enabled
-         'google_analytics_key': tree.config.google_analytics_key,
-         # Folder template variables:
-         'name': name,
-         'path': folder,
-         'folders': folders,
-         'files': files})
-
-def _join_url(*args):
-    """Join URL path segments with "/", skipping empty segments."""
-    return '/'.join(a for a in args if a)
->>>>>>> dea82490
 
 
 def _fill_and_write_template(jinja_env, template_name, out_path, vars):
@@ -645,7 +612,6 @@
     return [(section, list(items)) for importance, section, items in links]
 
 
-<<<<<<< HEAD
 _template_env = None
 def load_template_env():
     """Load template environment (lazily)"""
@@ -659,517 +625,4 @@
                 auto_reload=False,
                 autoescape=lambda template_name: template_name is None or template_name.endswith('.html')
         )
-    return _template_env
-=======
-def _sliced_range_bounds(a, b, slice_size):
-    """Divide ``range(a, b)`` into slices of size ``slice_size``, and
-    return the min and max values of each slice."""
-    this_min = a
-    while this_min == a or this_max < b:
-        this_max = min(b, this_min + slice_size - 1)
-        yield this_min, this_max
-        this_min = this_max + 1
-
-
-def run_html_workers(tree, config, max_file_id):
-    """Farm out the building of HTML to a pool of processes."""
-
-    print ' - Initializing worker pool'
-
-    with ProcessPoolExecutor(max_workers=int(tree.config.nb_jobs)) as pool:
-        print ' - Enqueuing jobs'
-        futures = [pool.submit(_build_html_for_file_ids, tree, start, end) for
-                   (start, end) in _sliced_range_bounds(1, max_file_id, 500)]
-        print ' - Waiting for workers to complete'
-        for num_done, future in enumerate(as_completed(futures), 1):
-            print '%s of %s HTML workers done.' % (num_done, len(futures))
-            result = future.result()
-            if result:
-                formatted_tb, type, value, id, path = result
-                print 'A worker failed while htmlifying %s, id=%s:' % (path, id)
-                print formatted_tb
-                # Abort everything if anything fails:
-                raise type, value  # exits with non-zero
-
-
-def _build_html_for_file_ids(tree, start, end):
-    """Write HTML files for file IDs from ``start`` to ``end``. Return None if
-    all goes well, a tuple of (stringified exception, exc type, exc value, file
-    ID, file path) if something goes wrong while htmlifying a file.
-
-    This is the top-level function of an HTML worker process. Log progress to a
-    file named "build-html-<start>-<end>.log".
-
-    """
-    path = '(no file yet)'
-    id = -1
-    try:
-        # We might as well have this write its log directly rather than returning
-        # them to the master process, since it's already writing the built HTML
-        # directly, since that probably yields better parallelism.
-
-        conn = connect_db(tree.target_folder)
-        # TODO: Replace this ad hoc logging with the logging module (or something
-        # more humane) so we can get some automatic timestamps. If we get
-        # timestamps spit out in the parent process, we don't need any of the
-        # timing or counting code here.
-        with open_log(tree, 'build-html-%s-%s.log' % (start, end)) as log:
-            # Load htmlifier plugins:
-            plugins = load_htmlifiers(tree)
-            for plugin in plugins:
-                plugin.load(tree, conn)
-
-            start_time = datetime.now()
-
-            # Fetch and htmlify each document:
-            for num_files, (id, path, icon, text) in enumerate(
-                    conn.execute("""
-                                 SELECT files.id, path, icon, trg_index.text
-                                 FROM trg_index, files
-                                 WHERE trg_index.id = files.id
-                                 AND trg_index.id >= ?
-                                 AND trg_index.id <= ?
-                                 """,
-                                 [start, end]),
-                    1):
-                dst_path = os.path.join(tree.target_folder, path + '.html')
-                log.write('Starting %s.\n' % path)
-                htmlify(tree, conn, icon, path, text, dst_path, plugins)
-
-            conn.commit()
-            conn.close()
-
-            # Write time information:
-            time = datetime.now() - start_time
-            log.write('Finished %s files in %s.\n' % (num_files, time))
-    except Exception as exc:
-        type, value, traceback = exc_info()
-        return format_exc(), type, value, id, path
-
-
-def htmlify(tree, conn, icon, path, text, dst_path, plugins):
-    """ Build HTML for path, text save it to dst_path """
-    # Create htmlifiers for this source
-    htmlifiers = []
-    for plugin in plugins:
-        htmlifier = plugin.htmlify(path, text)
-        if htmlifier:
-            htmlifiers.append(htmlifier)
-    # Load template
-    env = load_template_env(tree.config.temp_folder)
-
-    arguments = {
-        # Set common template variables
-        'wwwroot': tree.config.wwwroot,
-        'tree': tree.name,
-        'tree_tuples': [(t.name,
-                         browse_url(t.name, tree.config.wwwroot, path),
-                         t.description)
-                        for t in tree.config.sorted_tree_order],
-        'generated_date': tree.config.generated_date,
-        'filters': filter_menu_items(tree.config.filter_language),
-
-        # google analytics
-        'google_analytics_key': tree.config.google_analytics_key,
-
-        # Set file template variables
-        'paths_and_names': linked_pathname(path, tree.name),
-        'icon': icon,
-        'path': path,
-        'name': os.path.basename(path),
-
-        # Someday, it would be great to stream this and not concretize the
-        # whole thing in RAM. The template will have to quit looping through
-        # the whole thing 3 times.
-        'lines': list(lines_and_annotations(build_lines(text, htmlifiers,
-                                                        tree.source_encoding),
-                                            htmlifiers)),
-
-        'sections': build_sections(tree, conn, path, text, htmlifiers)
-    }
-
-    _fill_and_write_template(env, 'file.html', dst_path, arguments)
-
-
-class Line(object):
-    """Representation of a line's beginning and ending as the contents of a tag
-
-    Exists to motivate the balancing machinery to close all the tags at the end
-    of every line (and reopen any afterward that span lines).
-
-    """
-    sort_order = 0  # Sort Lines outermost.
-    def __repr__(self):
-        return 'Line()'
-
-LINE = Line()
-
-
-class TagWriter(object):
-    """A thing that hangs onto a tag's payload (like the class of a span) and
-    knows how to write its opening and closing tags"""
-
-    def __init__(self, payload):
-        self.payload = payload
-
-    # __repr__ comes in handy for debugging.
-    def __repr__(self):
-        return '%s("%s")' % (self.__class__.__name__, self.payload)
-
-
-class Region(TagWriter):
-    """Thing to open and close <span> tags"""
-    sort_order = 2  # Sort Regions innermost, as it doesn't matter if we split
-                    # them.
-
-    def opener(self):
-        return u'<span class="%s">' % cgi.escape(self.payload, True)
-
-    def closer(self):
-        return u'</span>'
-
-
-class Ref(TagWriter):
-    """Thing to open and close <a> tags"""
-    sort_order = 1
-
-    def opener(self):
-        menu, qualname, value = self.payload
-        menu = cgi.escape(json.dumps(menu), True)
-        css_class = ''
-        if qualname:
-            css_class = ' class=\"tok' + str(hash(qualname)) +'\"'
-        title = ''
-        if value:
-            title = ' title="' + cgi.escape(value, True) + '"'
-        return u'<a data-menu="%s"%s%s>' % (menu, css_class, title)
-
-    def closer(self):
-        return u'</a>'
-
-
-def html_lines(tags, slicer):
-    """Render tags to HTML, and interleave them with the text they decorate.
-
-    :arg tags: An iterable of ordered, non-overlapping, non-empty tag
-        boundaries with Line endpoints at (and outermost at) the index of the
-        end of each line.
-    :arg slicer: A callable taking the args (start, end), returning a Unicode
-        slice of the source code we're decorating. ``start`` and ``end`` are
-        Python-style slice args.
-
-    """
-    up_to = 0
-    segments = []
-
-    for point, is_start, payload in tags:
-        segments.append(cgi.escape(slicer(up_to, point).strip(u'\r\n')))
-        up_to = point
-        if payload is LINE:
-            if not is_start and segments:
-                yield Markup(u''.join(segments))
-                segments = []
-
-        else:
-            segments.append(payload.opener() if is_start else payload.closer())
-
-
-def balanced_tags(tags):
-    """Come up with a balanced series of tags which express the semantics of
-    the given sorted interleaved ones.
-
-    Return an iterable of (point, is_start, Region/Reg/Line) without any
-    (pointless) zero-width tag spans. The output isn't necessarily optimal, but
-    it's fast and not embarrassingly wasteful of space.
-
-    """
-    return without_empty_tags(balanced_tags_with_empties(tags))
-
-
-def without_empty_tags(tags):
-    """Filter zero-width tagged spans out of a sorted, balanced tag stream.
-
-    Maintain tag order. Line break tags are considered self-closing.
-
-    """
-    buffer = []  # tags
-    depth = 0
-
-    for tag in tags:
-        point, is_start, payload = tag
-
-        if is_start:
-            buffer.append(tag)
-            depth += 1
-        else:
-            top_point, _, top_payload = buffer[-1]
-            if top_payload is payload and top_point == point:
-                # It's a closer, and it matches the last thing in buffer and, it
-                # and that open tag form a zero-width span. Cancel the last thing
-                # in buffer.
-                buffer.pop()
-            else:
-                # It's an end tag that actually encloses some stuff.
-                buffer.append(tag)
-            depth -= 1
-
-            # If we have a balanced set of non-zero-width tags, emit them:
-            if not depth:
-                for b in buffer:
-                    yield b
-                del buffer[:]
-
-
-def balanced_tags_with_empties(tags):
-    """Come up with a balanced series of tags which express the semantics of
-    the given sorted interleaved ones.
-
-    Return an iterable of (point, is_start, Region/Reg/Line), possibly
-    including some zero-width tag spans. Each line is enclosed within Line tags.
-
-    :arg tags: An iterable of (offset, is_start, payload) tuples, with one
-        closer for each opener but possibly interleaved. There is one tag for
-        each line break, with a payload of LINE and an is_start of False. Tags
-        are ordered with closers first, then line breaks, then openers.
-
-    """
-    def close(to=None):
-        """Return an iterable of closers for open tags up to (but not
-        including) the one with the payload ``to``."""
-        # Loop until empty (if we're not going "to" anything in particular) or
-        # until the corresponding opener is at the top of the stack. We check
-        # that "to is None" just to surface any stack-tracking bugs that would
-        # otherwise cause opens to empty too soon.
-        while opens if to is None else opens[-1] is not to:
-            intermediate_payload = opens.pop()
-            yield point, False, intermediate_payload
-            closes.append(intermediate_payload)
-
-    def reopen():
-        """Yield open tags for all temporarily closed ones."""
-        while closes:
-            intermediate_payload = closes.pop()
-            yield point, True, intermediate_payload
-            opens.append(intermediate_payload)
-
-    opens = []  # payloads of tags which are currently open
-    closes = []  # payloads of tags which we've had to temporarily close so we could close an overlapping tag
-    point = 0
-
-    yield 0, True, LINE
-    for point, is_start, payload in tags:
-        if is_start:
-            yield point, is_start, payload
-            opens.append(payload)
-        elif payload is LINE:
-            # Close all open tags before a line break (since each line is
-            # wrapped in its own <code> tag pair), and reopen them afterward.
-            for t in close():  # I really miss "yield from".
-                yield t
-
-            # Since preserving self-closing linebreaks would throw off
-            # without_empty_tags(), we convert to explicit closers here. We
-            # surround each line with them because empty balanced ones would
-            # get filtered out.
-            yield point, False, LINE
-            yield point, True, LINE
-
-            for t in reopen():
-                yield t
-        else:
-            # Temporarily close whatever's been opened between the start tag of
-            # the thing we're trying to close and here:
-            for t in close(to=payload):
-                yield t
-
-            # Close the current tag:
-            yield point, False, payload
-            opens.pop()
-
-            # Reopen the temporarily closed ones:
-            for t in reopen():
-                yield t
-    yield point, False, LINE
-
-
-def tag_boundaries(htmlifiers):
-    """Return a sequence of (offset, is_start, Region/Ref/Line) tuples.
-
-    Basically, split the atomic tags that come out of plugins into separate
-    start and end points, which can then be thrown together in a bag and sorted
-    as the first step in the tag-balancing process.
-
-    Like in Python slice notation, the offset of a tag refers to the index of
-    the source code char it comes before.
-
-    """
-    for h in htmlifiers:
-        for intervals, cls in [(h.regions(), Region), (h.refs(), Ref)]:
-            for start, end, data in intervals:
-                tag = cls(data)
-                # Filter out zero-length spans which don't do any good and
-                # which can cause starts to sort after ends, crashing the tag
-                # balancer. Incidentally filter out spans where start tags come
-                # after end tags, though that should never happen.
-                #
-                # Also filter out None starts and ends. I don't know where they
-                # come from. That shouldn't happen and should be fixed in the
-                # plugins.
-                if (start is not None and start != -1 and
-                        end is not None and end != -1 and
-                        start < end):
-                    yield start, True, tag
-                    yield end, False, tag
-
-
-def line_boundaries(text):
-    """Return a tag for the end of each line in a string.
-
-    :arg text: A UTF-8-encoded string
-
-    Endpoints and start points are coincident: right after a (universal)
-    newline.
-
-    """
-    up_to = 0
-    for line in text.splitlines(True):
-        up_to += len(line)
-        yield up_to, False, LINE
-
-
-def non_overlapping_refs(tags):
-    """Yield a False for each Ref in ``tags`` that overlaps a subsequent one,
-    a True for the rest.
-
-    Assumes the incoming tags, while not necessarily well balanced, have the
-    start tag come before the end tag, if both are present. (Lines are weird.)
-
-    """
-    blacklist = set()
-    open_ref = None
-    for point, is_start, payload in tags:
-        if isinstance(payload, Ref):
-            if payload in blacklist:  # It's the evil close tag of a misnested tag.
-                blacklist.remove(payload)
-                yield False
-            elif open_ref is None:  # and is_start: (should always be true if input is sane)
-                assert is_start
-                open_ref = payload
-                yield True
-            elif open_ref is payload:  # it's the closer
-                open_ref = None
-                yield True
-            else:  # It's an evil open tag of a misnested tag.
-                warn('htmlifier plugins requested overlapping <a> tags. Fix the plugins.')
-                blacklist.add(payload)
-                yield False
-        else:
-            yield True
-
-
-def remove_overlapping_refs(tags):
-    """For any series of <a> tags that overlap each other, filter out all but
-    the first.
-
-    There's no decent way to represent that sort of thing in the UI, so we
-    don't support it.
-
-    :arg tags: A list of (point, is_start, payload) tuples, sorted by point.
-        The tags do not need to be properly balanced.
-
-    """
-    # Reuse the list so we don't use any more memory.
-    i = None
-    for i, tag in enumerate(compress(tags, non_overlapping_refs(tags))):
-        tags[i] = tag
-    if i is not None:
-        del tags[i + 1:]
-
-
-def nesting_order((point, is_start, payload)):
-    """Return a sorting key that places coincident Line boundaries outermost,
-    then Ref boundaries, and finally Region boundaries.
-
-    The Line bit saves some empty-tag elimination. The Ref bit saves splitting
-    an <a> tag (and the attendant weird UI) for the following case::
-
-        Ref    ____________  # The Ref should go on the outside.
-        Region _____
-
-    Other scenarios::
-
-        Reg _______________        # Would be nice if Reg ended before Ref
-        Ref      ________________  # started. We'll see about this later.
-
-        Reg _____________________  # Works either way
-        Ref _______
-
-        Reg _____________________
-        Ref               _______  # This should be fine.
-
-        Reg         _____________  # This should be fine as well.
-        Ref ____________
-
-        Reg _____
-        Ref _____  # This is fine either way.
-
-    Also, endpoints sort before coincident start points to save work for the
-    tag balancer.
-
-    """
-    return point, is_start, (payload.sort_order if is_start else
-                             -payload.sort_order)
-
-
-def build_lines(text, htmlifiers, encoding='utf-8'):
-    """Yield lines of Markup, with decorations from the htmlifier plugins
-    applied.
-
-    :arg text: UTF-8-encoded string. (In practice, this is not true if the
-        input file wasn't UTF-8. We should make it true.)
-
-    """
-    decoder = getdecoder(encoding)
-    def decoded_slice(start, end):
-        return decoder(text[start:end], errors='replace')[0]
-
-    # For now, we make the same assumption the old build_lines() implementation
-    # did, just so we can ship: plugins return byte offsets, not Unicode char
-    # offsets. However, I think only the clang plugin returns byte offsets. I
-    # bet Pygments returns char ones. We should homogenize one way or the
-    # other.
-    tags = list(tag_boundaries(htmlifiers))  # start and endpoints of intervals
-    tags.extend(line_boundaries(text))
-    tags.sort(key=nesting_order)  # Balanced_tags undoes this, but we tolerate
-                                  # that in html_lines().
-    remove_overlapping_refs(tags)
-    return html_lines(balanced_tags(tags), decoded_slice)
-
-
-def lines_and_annotations(lines, htmlifiers):
-    """Collect all the annotations for each line into a list, and yield a tuple
-    of (line of HTML, annotations list) for each line.
-
-    :arg lines: An iterable of Markup objects, each representing a line of
-        HTMLified source code
-
-    """
-    def non_sparse_annotations(annotations):
-        """De-sparsify the annotations iterable so we can just zip it together
-        with the HTML lines.
-
-        Return an iterable of annotations iterables, one for each line.
-
-        """
-        next_unannotated_line = 0
-        for line, annotations in groupby(annotations, itemgetter(0)):
-            for next_unannotated_line in xrange(next_unannotated_line,
-                                                line - 1):
-                yield []
-            yield [data for line_num, data in annotations]
-            next_unannotated_line = line
-    return izip_longest(lines,
-                        non_sparse_annotations(merge(*[h.annotations() for h in
-                                                       htmlifiers])),
-                        fillvalue=[])
->>>>>>> dea82490
+    return _template_env